--- conflicted
+++ resolved
@@ -434,21 +434,21 @@
     init_device_paths(emuenv.io);
     init_savedata_app_path(emuenv.io, emuenv.pref_path);
 
-<<<<<<< HEAD
+init_device_paths(emuenv.io);
+    init_savedata_app_path(emuenv.io, emuenv.pref_path);
+    
     // Load param.sfo
     vfs::FileBuffer param_sfo;
     if (vfs::read_app_file(param_sfo, emuenv.pref_path, emuenv.io.app_path, "sce_sys/param.sfo"))
         sfo::load(emuenv.sfo_handle, param_sfo);
-
     init_exported_vars(emuenv);
-=======
+    
     // todo: VAR_NID(__sce_libcparam, 0xDF084DFA) is loaded wrong
     emuenv.kernel.export_nids.reserve(get_var_exports().size());
     for (const auto &var : get_var_exports()) {
         auto addr = var.factory(emuenv);
         emuenv.kernel.export_nids.emplace(var.nid, addr);
     }
->>>>>>> 7d5a035e
 
     // Load main executable
     emuenv.self_path = !emuenv.cfg.self_path.empty() ? emuenv.cfg.self_path : EBOOT_PATH;
