set(SOURCE_LIST
	include/kernel/state.h
	include/kernel/types.h
	include/kernel/thread/thread_data_queue.h
	include/kernel/thread/thread_state.h
	include/kernel/thread/host_thread_scheduler.h
	include/kernel/cpu_protocol.h
	include/kernel/sync_primitives.h
	include/kernel/relocation.h
	include/kernel/object_store.h
	include/kernel/debugger.h
	include/kernel/load_self.h
	include/kernel/callback.h
	src/kernel.cpp
	src/thread.cpp
	src/debugger.cpp
	src/load_self.cpp
	src/cpu_protocol.cpp
	src/sync_primitives.cpp
	src/relocation.cpp
	src/callback.cpp
)

# Add platform-specific scheduler files
if(UNIX AND NOT APPLE)  # Linux
    list(APPEND SOURCE_LIST
        src/host_thread_scheduler_linux.cpp
    )
elseif(WIN32)  # Windows
    list(APPEND SOURCE_LIST
        src/host_thread_scheduler_windows.cpp
    )
endif()

add_library(
	kernel
	STATIC
	${SOURCE_LIST}
)

target_include_directories(kernel PUBLIC include)
target_link_libraries(kernel PUBLIC rtc cpu mem util nids)
<<<<<<< HEAD
target_link_libraries(kernel PRIVATE patch sdl2 miniz vita-toolchain)

# Host Thread Scheduler definitions
if(UNIX AND NOT APPLE)  # Linux
    target_compile_definitions(kernel PUBLIC VITA3K_HAS_HOST_SCHEDULER=1)
    target_compile_definitions(kernel PUBLIC VITA3K_HAS_LINUX_SCHEDULER=1)  # Keep for compatibility
    
    # Linux-specific dependencies
    find_package(Threads REQUIRED)
    target_link_libraries(kernel PRIVATE Threads::Threads)
    target_compile_definitions(kernel PRIVATE _GNU_SOURCE)  # For CPU_SET macros
    
elseif(WIN32)  # Windows
    target_compile_definitions(kernel PUBLIC VITA3K_HAS_HOST_SCHEDULER=1)
    target_link_libraries(kernel PRIVATE winmm)  # For timeBeginPeriod/timeEndPeriod
endif()

=======
target_link_libraries(kernel PRIVATE patch SDL3::SDL3 miniz vita-toolchain)
>>>>>>> 1b389764
if(TRACY_ENABLE_ON_CORE_COMPONENTS)
	target_link_libraries(kernel PRIVATE tracy)
endif()

source_group(TREE ${CMAKE_CURRENT_SOURCE_DIR} FILES ${SOURCE_LIST})

# Optional: Performance build flags
if(CMAKE_BUILD_TYPE STREQUAL "Release")
    if(UNIX AND NOT APPLE)
        target_compile_options(kernel PRIVATE -O3 -march=native)
    elseif(WIN32 AND MSVC)
        target_compile_options(kernel PRIVATE /O2 /arch:AVX2)
    endif()
endif()<|MERGE_RESOLUTION|>--- conflicted
+++ resolved
@@ -40,8 +40,7 @@
 
 target_include_directories(kernel PUBLIC include)
 target_link_libraries(kernel PUBLIC rtc cpu mem util nids)
-<<<<<<< HEAD
-target_link_libraries(kernel PRIVATE patch sdl2 miniz vita-toolchain)
+target_link_libraries(kernel PRIVATE patch SDL3::SDL3 miniz vita-toolchain)
 
 # Host Thread Scheduler definitions
 if(UNIX AND NOT APPLE)  # Linux
@@ -58,9 +57,6 @@
     target_link_libraries(kernel PRIVATE winmm)  # For timeBeginPeriod/timeEndPeriod
 endif()
 
-=======
-target_link_libraries(kernel PRIVATE patch SDL3::SDL3 miniz vita-toolchain)
->>>>>>> 1b389764
 if(TRACY_ENABLE_ON_CORE_COMPONENTS)
 	target_link_libraries(kernel PRIVATE tracy)
 endif()
