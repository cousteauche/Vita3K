// Vita3K emulator project
// Copyright (C) 2025 Vita3K team
//
// This program is free software; you can redistribute it and/or modify
// it under the terms of the GNU General Public License as published by
// the Free Software Foundation; either version 2 of the License, or
// (at your option) any later version.
//
// This program is distributed in the hope that it will be useful,
// but WITHOUT ANY WARRANTY; without even the implied warranty of
// MERCHANTABILITY or FITNESS FOR A PARTICULAR PURPOSE.  See the
// GNU General Public License for more details.
//
// You should have received a copy of the GNU General Public License along
// with this program; if not, write to the Free Software Foundation, Inc.,
// 51 Franklin Street, Fifth Floor, Boston, MA 02110-1301 USA.

#include "SceDisplay.h"

#include <display/functions.h>
#include <display/state.h>
#include <io/state.h>
#include <kernel/state.h>
#include <packages/functions.h>
#include <renderer/state.h>
#include <util/lock_and_find.h>
#include <util/types.h>

#include <util/tracy.h>
TRACY_MODULE_NAME(SceDisplay);

static int display_wait(EmuEnvState &emuenv, SceUID thread_id, int vcount, const bool is_since_setbuf, const bool is_cb) {
    const auto &thread = emuenv.kernel.get_thread(thread_id);

<<<<<<< HEAD
    // WipEout 2048 FPS hack with loading detection and emergency optimization
    if (emuenv.display.fps_hack && 
        (emuenv.io.title_id == "PCSF00007" || emuenv.io.title_id == "PCSA00015")) {
        
        // Emergency optimization for performance drops (stuck ships, etc.)
        static int low_fps_frames = 0;
        static auto last_fps_check = std::chrono::high_resolution_clock::now();
        static float current_fps = 60.0f;
        
        // Calculate FPS every few frames
        if (is_since_setbuf) {
            auto now = std::chrono::high_resolution_clock::now();
            auto duration = std::chrono::duration_cast<std::chrono::milliseconds>(now - last_fps_check);
            if (duration.count() > 100) { // Check every 100ms
                current_fps = 1000.0f / duration.count();
                last_fps_check = now;
            }
        }
        
        // Emergency mode for performance drops
        if (current_fps < 45) {
            low_fps_frames++;
            if (low_fps_frames > 5) {
                // Emergency: skip ALL waits for any type
                return SCE_DISPLAY_ERROR_OK;
            }
        } else {
            low_fps_frames = 0;
        }
        
        // Normal loading detection and optimization
        static uint64_t last_frame_time = 0;
        uint64_t current_time = emuenv.display.vblank_count.load();
        
        bool likely_loading = false;
        if (is_since_setbuf) {
            uint64_t frame_gap = current_time - last_frame_time;
            likely_loading = (frame_gap > 2) || (vcount > 1);
            last_frame_time = current_time;
        }
        
        if (likely_loading) {
            return SCE_DISPLAY_ERROR_OK;
        }
        
        // Standard FPS hack
        if (is_since_setbuf) return SCE_DISPLAY_ERROR_OK;
        vcount = 0;
    }

    if (emuenv.display.fps_hack && vcount > 1)
=======
    // Clean FPS hack: Simply convert 30fps requests to 60fps
    if (emuenv.display.fps_hack && vcount > 1) {
>>>>>>> 454bd5a2
        vcount = 1;
    }

    uint64_t target_vcount;
    if (is_since_setbuf) {
        target_vcount = emuenv.display.last_setframe_vblank_count + vcount;
    } else {
        const uint64_t next_vsync = emuenv.display.vblank_count + 1;
        const uint64_t min_vsync = thread->last_vblank_waited + vcount;
        thread->last_vblank_waited = std::max(next_vsync, min_vsync);
        target_vcount = thread->last_vblank_waited;
    }

    wait_vblank(emuenv.display, emuenv.kernel, thread, target_vcount, is_cb);

    if (emuenv.display.abort.load())
        return SCE_DISPLAY_ERROR_NO_PIXEL_DATA;

    return SCE_DISPLAY_ERROR_OK;
}

    if (emuenv.display.fps_hack && vcount > 1)
        vcount = 1;

    uint64_t target_vcount;
    if (is_since_setbuf) {
        target_vcount = emuenv.display.last_setframe_vblank_count + vcount;
    } else {
        const uint64_t next_vsync = emuenv.display.vblank_count + 1;
        const uint64_t min_vsync = thread->last_vblank_waited + vcount;
        thread->last_vblank_waited = std::max(next_vsync, min_vsync);
        target_vcount = thread->last_vblank_waited;
    }

    wait_vblank(emuenv.display, emuenv.kernel, thread, target_vcount, is_cb);

    if (emuenv.display.abort.load())
        return SCE_DISPLAY_ERROR_NO_PIXEL_DATA;

    return SCE_DISPLAY_ERROR_OK;
}

EXPORT(SceInt32, _sceDisplayGetFrameBuf, SceDisplayFrameBuf *pFrameBuf, SceDisplaySetBufSync sync, uint32_t *pFrameBuf_size) {
    TRACY_FUNC(_sceDisplayGetFrameBuf, pFrameBuf, sync, pFrameBuf_size);
    if (pFrameBuf->size != sizeof(SceDisplayFrameBuf) && pFrameBuf->size != sizeof(SceDisplayFrameBuf2))
        return RET_ERROR(SCE_DISPLAY_ERROR_INVALID_VALUE);
    else if (sync != SCE_DISPLAY_SETBUF_NEXTFRAME && sync != SCE_DISPLAY_SETBUF_IMMEDIATE)
        return RET_ERROR(SCE_DISPLAY_ERROR_INVALID_UPDATETIMING);

    const std::lock_guard<std::mutex> guard(emuenv.display.display_info_mutex);

    DisplayFrameInfo *info = &emuenv.display.sce_frame;

    pFrameBuf->base = info->base;
    pFrameBuf->pitch = info->pitch;
    pFrameBuf->pixelformat = info->pixelformat;
    pFrameBuf->width = info->image_size.x;
    pFrameBuf->height = info->image_size.y;

    return SCE_DISPLAY_ERROR_OK;
}

EXPORT(int, _sceDisplayGetFrameBufInternal) {
    TRACY_FUNC(_sceDisplayGetFrameBufInternal);
    return UNIMPLEMENTED();
}

EXPORT(SceInt32, _sceDisplayGetMaximumFrameBufResolution, SceInt32 *width, SceInt32 *height) {
    TRACY_FUNC(_sceDisplayGetMaximumFrameBufResolution, width, height);
    if (!width || !height)
        return 0;
    if (emuenv.cfg.pstv_mode) {
        *width = 1920;
        *height = 1088;
    } else {
        auto &title_id = emuenv.io.title_id;
        bool cond = (title_id == "PCSG80001")
            || (title_id == "PCSG80007")
            || (title_id == "PCSG00318")
            || (title_id == "PCSG00319")
            || (title_id == "PCSG00320")
            || (title_id == "PCSG00321")
            || (title_id == "PCSH00059");
        if (cond) {
            *width = 960;
            *height = 544;
        } else {
            *width = 1280;
            *height = 725;
        }
    }
    return 0;
}

EXPORT(int, _sceDisplayGetResolutionInfoInternal) {
    TRACY_FUNC(_sceDisplayGetResolutionInfoInternal);
    return UNIMPLEMENTED();
}

EXPORT(SceInt32, _sceDisplaySetFrameBuf, const SceDisplayFrameBuf *pFrameBuf, SceDisplaySetBufSync sync, uint32_t *pFrameBuf_size) {
    TRACY_FUNC(_sceDisplaySetFrameBuf, pFrameBuf, sync, pFrameBuf_size);
    
    // WipEout 2048 VSync override test
    if ((emuenv.io.title_id == "PCSF00007" || emuenv.io.title_id == "PCSA00015") && emuenv.display.fps_hack) {
        // Force immediate mode for testing
        sync = SCE_DISPLAY_SETBUF_IMMEDIATE;
    }
    
    if (!pFrameBuf)
        return SCE_DISPLAY_ERROR_OK;
    if (pFrameBuf->size != sizeof(SceDisplayFrameBuf) && pFrameBuf->size != sizeof(SceDisplayFrameBuf2)) {
        return RET_ERROR(SCE_DISPLAY_ERROR_INVALID_VALUE);
    }
    if (!pFrameBuf->base) {
        return RET_ERROR(SCE_DISPLAY_ERROR_INVALID_ADDR);
    }
    if (pFrameBuf->pitch < pFrameBuf->width) {
        return RET_ERROR(SCE_DISPLAY_ERROR_INVALID_PITCH);
    }
    if (pFrameBuf->pixelformat != SCE_DISPLAY_PIXELFORMAT_A8B8G8R8) {
        return RET_ERROR(SCE_DISPLAY_ERROR_INVALID_PIXELFORMAT);
    }
    if (sync != SCE_DISPLAY_SETBUF_NEXTFRAME && sync != SCE_DISPLAY_SETBUF_IMMEDIATE) {
        return RET_ERROR(SCE_DISPLAY_ERROR_INVALID_UPDATETIMING);
    }
    if ((pFrameBuf->width < 480) || (pFrameBuf->height < 272) || (pFrameBuf->pitch < 480))
        return RET_ERROR(SCE_DISPLAY_ERROR_INVALID_RESOLUTION);

    DisplayFrameInfo &info = emuenv.display.sce_frame;

    info.base = pFrameBuf->base;
    info.pitch = pFrameBuf->pitch;
    info.pixelformat = pFrameBuf->pixelformat;
    info.image_size.x = pFrameBuf->width;
    info.image_size.y = pFrameBuf->height;
    
    update_prediction(emuenv, info);

    emuenv.display.last_setframe_vblank_count = emuenv.display.vblank_count.load();
    emuenv.frame_count++;

#ifdef TRACY_ENABLE
    FrameMarkNamed("SCE frame buffer");
#endif

    return SCE_DISPLAY_ERROR_OK;
}

EXPORT(int, _sceDisplaySetFrameBufForCompat) {
    TRACY_FUNC(_sceDisplaySetFrameBufForCompat);
    return UNIMPLEMENTED();
}

EXPORT(int, _sceDisplaySetFrameBufInternal) {
    TRACY_FUNC(_sceDisplaySetFrameBufInternal);
    return UNIMPLEMENTED();
}

EXPORT(int, sceDisplayGetPrimaryHead) {
    TRACY_FUNC(sceDisplayGetPrimaryHead);
    return UNIMPLEMENTED();
}

EXPORT(SceInt32, sceDisplayGetRefreshRate, float *pFps) {
    TRACY_FUNC(sceDisplayGetRefreshRate, pFps);
    *pFps = 59.94005f;
    return 0;
}

EXPORT(SceInt32, sceDisplayGetVcount) {
    TRACY_FUNC(sceDisplayGetVcount);
    return static_cast<SceInt32>(emuenv.display.vblank_count.load()) & 0xFFFF;
}

EXPORT(int, sceDisplayGetVcountInternal) {
    TRACY_FUNC(sceDisplayGetVcountInternal);
    return UNIMPLEMENTED();
}

EXPORT(SceInt32, sceDisplayRegisterVblankStartCallback, SceUID uid) {
    TRACY_FUNC(sceDisplayRegisterVblankStartCallback, uid);

    const auto cb = lock_and_find(uid, emuenv.kernel.callbacks, emuenv.kernel.mutex);
    if (!cb)
        return RET_ERROR(SCE_DISPLAY_ERROR_INVALID_VALUE);

    std::lock_guard<std::mutex> guard(emuenv.display.mutex);
    emuenv.display.vblank_callbacks[uid] = cb;

    return 0;
}

EXPORT(SceInt32, sceDisplayUnregisterVblankStartCallback, SceUID uid) {
    TRACY_FUNC(sceDisplayUnregisterVblankStartCallback, uid);
    if (!emuenv.display.vblank_callbacks.contains(uid))
        return RET_ERROR(SCE_DISPLAY_ERROR_INVALID_VALUE);

    std::lock_guard<std::mutex> guard(emuenv.display.mutex);
    emuenv.display.vblank_callbacks.erase(uid);

    return 0;
}

EXPORT(SceInt32, sceDisplayWaitSetFrameBuf) {
    TRACY_FUNC(sceDisplayWaitSetFrameBuf);
    return display_wait(emuenv, thread_id, 1, true, false);
}

EXPORT(SceInt32, sceDisplayWaitSetFrameBufCB) {
    TRACY_FUNC(sceDisplayWaitSetFrameBufCB);
    return display_wait(emuenv, thread_id, 1, true, true);
}

EXPORT(SceInt32, sceDisplayWaitSetFrameBufMulti, SceUInt vcount) {
    TRACY_FUNC(sceDisplayWaitSetFrameBufMulti, vcount);
    return display_wait(emuenv, thread_id, static_cast<int>(vcount), true, false);
}

EXPORT(SceInt32, sceDisplayWaitSetFrameBufMultiCB, SceUInt vcount) {
    TRACY_FUNC(sceDisplayWaitSetFrameBufMultiCB, vcount);
    return display_wait(emuenv, thread_id, static_cast<int>(vcount), true, true);
}

EXPORT(SceInt32, sceDisplayWaitVblankStart) {
    TRACY_FUNC(sceDisplayWaitVblankStart);
    return display_wait(emuenv, thread_id, 1, false, false);
}

EXPORT(SceInt32, sceDisplayWaitVblankStartCB) {
    TRACY_FUNC(sceDisplayWaitVblankStartCB);
    return display_wait(emuenv, thread_id, 1, false, true);
}

EXPORT(SceInt32, sceDisplayWaitVblankStartMulti, SceUInt vcount) {
    TRACY_FUNC(sceDisplayWaitVblankStartMulti, vcount);
    return display_wait(emuenv, thread_id, static_cast<int>(vcount), false, false);
}

EXPORT(SceInt32, sceDisplayWaitVblankStartMultiCB, SceUInt vcount) {
    TRACY_FUNC(sceDisplayWaitVblankStartMultiCB, vcount);
    return display_wait(emuenv, thread_id, static_cast<int>(vcount), false, true);
}<|MERGE_RESOLUTION|>--- conflicted
+++ resolved
@@ -32,65 +32,34 @@
 static int display_wait(EmuEnvState &emuenv, SceUID thread_id, int vcount, const bool is_since_setbuf, const bool is_cb) {
     const auto &thread = emuenv.kernel.get_thread(thread_id);
 
-<<<<<<< HEAD
-    // WipEout 2048 FPS hack with loading detection and emergency optimization
-    if (emuenv.display.fps_hack && 
-        (emuenv.io.title_id == "PCSF00007" || emuenv.io.title_id == "PCSA00015")) {
-        
-        // Emergency optimization for performance drops (stuck ships, etc.)
-        static int low_fps_frames = 0;
-        static auto last_fps_check = std::chrono::high_resolution_clock::now();
-        static float current_fps = 60.0f;
-        
-        // Calculate FPS every few frames
-        if (is_since_setbuf) {
-            auto now = std::chrono::high_resolution_clock::now();
-            auto duration = std::chrono::duration_cast<std::chrono::milliseconds>(now - last_fps_check);
-            if (duration.count() > 100) { // Check every 100ms
-                current_fps = 1000.0f / duration.count();
-                last_fps_check = now;
-            }
-        }
-        
-        // Emergency mode for performance drops
-        if (current_fps < 45) {
-            low_fps_frames++;
-            if (low_fps_frames > 5) {
-                // Emergency: skip ALL waits for any type
-                return SCE_DISPLAY_ERROR_OK;
-            }
-        } else {
-            low_fps_frames = 0;
-        }
-        
-        // Normal loading detection and optimization
-        static uint64_t last_frame_time = 0;
-        uint64_t current_time = emuenv.display.vblank_count.load();
-        
-        bool likely_loading = false;
-        if (is_since_setbuf) {
-            uint64_t frame_gap = current_time - last_frame_time;
-            likely_loading = (frame_gap > 2) || (vcount > 1);
-            last_frame_time = current_time;
-        }
-        
-        if (likely_loading) {
-            return SCE_DISPLAY_ERROR_OK;
-        }
-        
-        // Standard FPS hack
-        if (is_since_setbuf) return SCE_DISPLAY_ERROR_OK;
-        vcount = 0;
-    }
-
-    if (emuenv.display.fps_hack && vcount > 1)
-=======
+static int display_wait(EmuEnvState &emuenv, SceUID thread_id, int vcount, const bool is_since_setbuf, const bool is_cb) {
+    const auto &thread = emuenv.kernel.get_thread(thread_id);
+
     // Clean FPS hack: Simply convert 30fps requests to 60fps
     if (emuenv.display.fps_hack && vcount > 1) {
->>>>>>> 454bd5a2
         vcount = 1;
     }
 
+    uint64_t target_vcount;
+    if (is_since_setbuf) {
+        target_vcount = emuenv.display.last_setframe_vblank_count + vcount;
+    } else {
+        // the wait is considered starting from the last time the thread resumed
+        // from a vblank wait (sceDisplayWait...) and not from the time this function was called
+        // but we still need to wait at least for one vblank
+        const uint64_t next_vsync = emuenv.display.vblank_count + 1;
+        const uint64_t min_vsync = thread->last_vblank_waited + vcount;
+        thread->last_vblank_waited = std::max(next_vsync, min_vsync);
+        target_vcount = thread->last_vblank_waited;
+    }
+
+    wait_vblank(emuenv.display, emuenv.kernel, thread, target_vcount, is_cb);
+
+    if (emuenv.display.abort.load())
+        return SCE_DISPLAY_ERROR_NO_PIXEL_DATA;
+
+    return SCE_DISPLAY_ERROR_OK;
+}
     uint64_t target_vcount;
     if (is_since_setbuf) {
         target_vcount = emuenv.display.last_setframe_vblank_count + vcount;
