// File: renderer/vulkan/pipeline_cache.cpp
// Vita3K emulator project
// Copyright (C) 2025 Vita3K team
//
// This program is free software; you can redistribute it and/or modify
// it under the terms of the GNU General Public License as published by
// the Free Software Foundation; either version 2 of the License, or
// (at your option) any later version.
//
// This program is distributed in the hope that it will be useful,
// but WITHOUT ANY WARRANTY; without even the implied warranty of
// MERCHANTABILITY or FITNESS FOR A PARTICULAR PURPOSE.  See the
// GNU General Public License for more details.
//
// You should have received a copy of the GNU General Public License along
// with this program; if not, write to the Free Software Foundation, Inc.,
// 51 Franklin Street, Fifth Floor, Boston, MA 02110-1301 USA.

#include <renderer/vulkan/pipeline_cache.h>

#include <renderer/vulkan/gxm_to_vulkan.h>
#include <renderer/vulkan/state.h>
#include <renderer/vulkan/types.h>

#include <gxm/functions.h>
#include <gxm/types.h>
#include <renderer/shaders.h>
#include <shader/spirv_recompiler.h>

#include <util/fs.h>
#include <util/log.h>

#include <SDL3/SDL_cpuinfo.h>

// don't use the dispatch version, because we always hash a small amount
// with a known size
#define XXH_INLINE_ALL
#include <xxhash.h>

namespace renderer::vulkan {

// Size of the record containing what is needed for the pipeline construction (what is after is dynamic state)
constexpr size_t record_pipeline_len = offsetof(GxmRecordState, vertex_streams);

// structure containing everything needed to compile a pipeline
struct CompileRequest {
    // iterator to the pipeline location
    vk::Pipeline *pipeline;

    // this is everything we need to compile the shader on another thread (as the original data will change)
    SceGxmPrimitiveType type;
    vk::RenderPass render_pass;
    SceGxmVertexProgram *vertex_program_gxm;
    SceGxmFragmentProgram *fragment_program_gxm;
    shader::Hints hints;

    // the content of the record useful for the pipeline creation
    alignas(8) uint8_t record_data[record_pipeline_len];

    const GxmRecordState *get_record() {
        // note: this object is only half defined, but we are only looking at the part that's defined
        return reinterpret_cast<const GxmRecordState *>(record_data);
    }
};

PipelineCache::PipelineCache(VKState &state)
    : state(state)
    , pipeline_compile_queue_token(pipeline_compile_queue) {
}

void PipelineCache::init() {
    vk::PipelineCacheCreateInfo pipeline_info{};
    pipeline_cache = state.device.createPipelineCache(pipeline_info);

    // the layout for uniforms buffer can be made here as it will always be the same
    {
        std::array<vk::DescriptorSetLayoutBinding, 4> layout_bindings;
        // Our vertex uniform (GXMRenderVertUniformBlock)
        layout_bindings[0] = vk::DescriptorSetLayoutBinding{
            .binding = 0,
            .descriptorType = vk::DescriptorType::eUniformBufferDynamic,
            .descriptorCount = 1,
            .stageFlags = vk::ShaderStageFlagBits::eVertex,
        };
        // Our fragment uniform (GXMRenderFragUniformBlock)
        layout_bindings[1] = vk::DescriptorSetLayoutBinding{
            .binding = 1,
            .descriptorType = vk::DescriptorType::eUniformBufferDynamic,
            .descriptorCount = 1,
            .stageFlags = vk::ShaderStageFlagBits::eFragment,
        };
        // GXM vertex uniform (if no memory mapping)
        layout_bindings[2] = vk::DescriptorSetLayoutBinding{
            .binding = 2,
            .descriptorType = vk::DescriptorType::eStorageBufferDynamic,
            .descriptorCount = 1,
            .stageFlags = vk::ShaderStageFlagBits::eVertex,
        };
        // GXM Fragment uniform (if no memory mapping)
        layout_bindings[3] = vk::DescriptorSetLayoutBinding{
            .binding = 3,
            .descriptorType = vk::DescriptorType::eStorageBufferDynamic,
            .descriptorCount = 1,
            .stageFlags = vk::ShaderStageFlagBits::eFragment,
        };

        vk::DescriptorSetLayoutCreateInfo descriptor_info{
            .bindingCount = state.features.support_memory_mapping ? 2U : 4U,
            .pBindings = layout_bindings.data()
        };
        uniforms_layout = state.device.createDescriptorSetLayout(descriptor_info);
    }

    {
        // layout for the mask, color attachment as input, being an input attachment or a storage image
        // depending on whether or not we are using shader interlock
        std::array<vk::DescriptorSetLayoutBinding, 2> layout_binding;
        const vk::DescriptorType intput_image_descriptor = state.features.support_shader_interlock
            ? vk::DescriptorType::eStorageImage
            : vk::DescriptorType::eInputAttachment;
        layout_binding[0] = vk::DescriptorSetLayoutBinding{
            .binding = 0,
            .descriptorType = intput_image_descriptor,
            .descriptorCount = 1,
            .stageFlags = vk::ShaderStageFlagBits::eFragment
        };
        layout_binding[1] = vk::DescriptorSetLayoutBinding{
            .binding = 1,
            .descriptorType = vk::DescriptorType::eStorageImage,
            .descriptorCount = 1,
            .stageFlags = vk::ShaderStageFlagBits::eFragment
        };

        vk::DescriptorSetLayoutCreateInfo descriptor_info{
            .bindingCount = state.features.use_mask_bit ? 2U : 1U,
            .pBindings = layout_binding.data()
        };
        attachments_layout = state.device.createDescriptorSetLayout(descriptor_info);
    }

    {
        // texture layout

        // empty descriptor
        {
            vk::DescriptorSetLayoutCreateInfo empty_info{};
            vertex_textures_layout[0] = state.device.createDescriptorSetLayout(empty_info);
            fragment_textures_layout[0] = vertex_textures_layout[0];
        }

        // first vertex
        std::array<vk::DescriptorSetLayoutBinding, 16> layout_bindings;
        for (uint32_t i = 0; i < 16; i++) {
            layout_bindings[i] = {
                .binding = i,
                .descriptorType = vk::DescriptorType::eCombinedImageSampler,
                .descriptorCount = 1,
                .stageFlags = vk::ShaderStageFlagBits::eVertex
            };
        }
        for (uint32_t i = 1; i <= 16; i++) {
            vk::DescriptorSetLayoutCreateInfo descriptor_info{
                .bindingCount = i,
                .pBindings = layout_bindings.data()
            };
            vertex_textures_layout[i] = state.device.createDescriptorSetLayout(descriptor_info);
        }

        // then fragment
        for (uint32_t i = 0; i < 16; i++) {
            layout_bindings[i].stageFlags = vk::ShaderStageFlagBits::eFragment;
        }
        for (uint32_t i = 1; i <= 16; i++) {
            vk::DescriptorSetLayoutCreateInfo descriptor_info{
                .bindingCount = i,
                .pBindings = layout_bindings.data()
            };
            fragment_textures_layout[i] = state.device.createDescriptorSetLayout(descriptor_info);
        }
    }

    // compute all possible pipeline layouts
    for (uint32_t vert_texture_count = 0; vert_texture_count <= 16; vert_texture_count++) {
        for (uint32_t frag_texture_count = 0; frag_texture_count <= 16; frag_texture_count++) {
            vk::PipelineLayoutCreateInfo layout_info{};
            vk::DescriptorSetLayout set_layouts[] = { uniforms_layout, attachments_layout, vertex_textures_layout[vert_texture_count], fragment_textures_layout[frag_texture_count] };
            layout_info.setSetLayouts(set_layouts);
            pipeline_layouts[vert_texture_count][frag_texture_count] = state.device.createPipelineLayout(layout_info);
        }
    }

    {
        // look for rgb vertex attribute support
        // we need to look at each format because it is not the same for all usual 3-component formats (checked on AMD Radeon HD 7800)
        // no need to test for 32-bit types, they are always supported
        vk::Format formats[] = {
            vk::Format::eR16G16B16Unorm, vk::Format::eR16G16B16Snorm,
            vk::Format::eR16G16B16Uscaled, vk::Format::eR16G16B16Sscaled,
            vk::Format::eR16G16B16Uint, vk::Format::eR16G16B16Sint,
            vk::Format::eR16G16B16Sfloat,
            vk::Format::eR8G8B8Unorm, vk::Format::eR8G8B8Snorm,
            vk::Format::eR8G8B8Uscaled, vk::Format::eR8G8B8Sscaled,
            vk::Format::eR8G8B8Uint, vk::Format::eR8G8B8Sint
        };
        for (auto fmt : formats) {
            vk::FormatProperties rgb_property = state.physical_device.getFormatProperties(fmt);
            if (!(rgb_property.bufferFeatures & vk::FormatFeatureFlagBits::eVertexBuffer)) {
                unsupported_rgb_vertex_attribute_formats.emplace(fmt);
            }
        }
        state.features.support_rgb_attributes = unsupported_rgb_vertex_attribute_formats.empty();
    }

<<<<<<< HEAD
    const int nb_logical_threads = SDL_GetCPUCount();
    // VITA3K_USE_COREY: Changed - Improved automatic core detection for high core count systems
    // The original logic was flawed - it checked (nb_logical_threads > 1) first, 
    // which meant ALL systems with more than 1 core got 6 threads.
    // New scaling: 
    // - 1 core: 1 thread
    // - 2-5 cores: 2 threads  
    // - 6-7 cores: 4 threads
    // - 8-11 cores: 6 threads
    // - 12-15 cores: 8 threads
    // - 16-23 cores: 12 threads
    // - 24+ cores: cores/2 (up to max 32)
    if (nb_logical_threads <= 1) {
=======
    const int nb_logical_threads = SDL_GetNumLogicalCPUCores();
    // took this from RPCS3 (slightly modified)
    if (nb_logical_threads > 12)
        nb_worker_threads = 6;
    else if (nb_logical_threads > 8)
        nb_worker_threads = 4;
    else if (nb_logical_threads >= 6)
        nb_worker_threads = 2;
    else
>>>>>>> 1b389764
        nb_worker_threads = 1;
    } else if (nb_logical_threads <= 5) {
        nb_worker_threads = 2;
    } else if (nb_logical_threads <= 7) {
        nb_worker_threads = 4;
    } else if (nb_logical_threads <= 11) {
        nb_worker_threads = 6;
    } else if (nb_logical_threads <= 15) {
        nb_worker_threads = 8;
    } else if (nb_logical_threads <= 23) {
        nb_worker_threads = 12;
    } else {
        // For high core count systems (24+), use half the cores but cap at 32
        nb_worker_threads = std::min(32, nb_logical_threads / 2);
    }

    LOG_INFO("Detected {} logical threads, using {} worker threads for pipeline compilation", 
             nb_logical_threads, nb_worker_threads);

    if (use_async_compilation) {
        // we could not initialize the worker threads previously
        use_async_compilation = false;
        set_async_compilation(true);
    }
}

void PipelineCache::set_async_compilation(bool enable) {
    if (enable == use_async_compilation)
        return;

    use_async_compilation = enable;
    if (nb_worker_threads == 0)
        // not ingame yet
        return;

    if (enable) {
        LOG_INFO("Enabling asynchronous pipeline compilation with {} threads", nb_worker_threads);
        // launch all the threads
        for (int i = 0; i < nb_worker_threads; i++) {
            std::thread thread(&PipelineCache::compiler_thread, this, std::ref(*state.mem));
            thread.detach();
        }
    } else {
        LOG_INFO("Asynchronous pipeline compilation is now disabled");

        // we assume that by the time set_async_compilation is called again with enable=true, all previous worker threads have already exited
        for (int i = 0; i < nb_worker_threads; i++)
            // if a thread receives nullptr, it exits
            pipeline_compile_queue.enqueue(nullptr);
    }
}

// magic number put at the beginning of the pipeline cache file
constexpr uint32_t pipeline_cache_magic = 0xBEEF4321;

void PipelineCache::read_pipeline_cache() {
    const std::string pipeline_cache_name = fmt::format("pipeline-cache-vk{}.dat", shader::CURRENT_VERSION);
    const fs::path path = state.shaders_path / pipeline_cache_name;

    fs::ifstream pipeline_cache_file(path, std::ios::in | std::ios::binary);
    if (!pipeline_cache_file.is_open())
        return;

    LOG_INFO("Found pipeline cache, reading...");

    pipeline_cache_file.seekg(0, fs::ifstream::end);
    size_t pipeline_size = pipeline_cache_file.tellg();
    pipeline_cache_file.seekg(0);

    if (pipeline_size < sizeof(uint32_t) + sizeof(size_t))
        return;

    // read the hashes
    auto read_integer = [&]<typename T>(T &val) {
        pipeline_cache_file.read(reinterpret_cast<char *>(&val), sizeof(T));
    };
    uint32_t magic_number;
    read_integer(magic_number);
    size_t nb_hashes;
    read_integer(nb_hashes);
    // safety check
    size_t hashes_size = sizeof(magic_number) + sizeof(nb_hashes) + nb_hashes * sizeof(uint64_t);
    if (magic_number != pipeline_cache_magic || pipeline_size < hashes_size) {
        LOG_WARN("Pipeline cache is corrupted, ignoring it.");
        pipeline_cache_file.close();
        return;
    }
    pipeline_size -= hashes_size;

    // insert hashes with null pipeline
    for (size_t i = 0; i < nb_hashes; i++) {
        uint64_t hash;
        read_integer(hash);
        pipelines[hash] = nullptr;
    }

    std::vector<char> pipeline_data(pipeline_size);
    pipeline_cache_file.read(pipeline_data.data(), pipeline_size);
    pipeline_cache_file.close();

    vk::PipelineCacheCreateInfo cache_info{
        .initialDataSize = pipeline_size,
        .pInitialData = pipeline_data.data()
    };

    state.device.destroyPipelineCache(pipeline_cache);
    pipeline_cache = state.device.createPipelineCache(cache_info);
    LOG_INFO("Pipeline cache read and loaded");
}

void PipelineCache::save_pipeline_cache() {
    // first save the shader hashes
    // do a copy for thread safety
    std::vector<ShadersHash> shader_cache_copy;
    {
        std::lock_guard<std::mutex> guard(shaders_mutex);
        shader_cache_copy = state.shaders_cache_hashs;
    }
    renderer::save_shaders_cache_hashs(state, shader_cache_copy);

    const std::vector<uint8_t> pipeline_data = state.device.getPipelineCacheData(pipeline_cache);
    if (pipeline_data.empty())
        // No pipeline was created
        return;

    const std::string pipeline_cache_name = fmt::format("pipeline-cache-vk{}.dat", shader::CURRENT_VERSION);
    const fs::path path = state.shaders_path / pipeline_cache_name;

    fs::ofstream pipeline_cache_file(path, std::ios::out | std::ios::binary | std::ios::trunc);
    if (!pipeline_cache_file.is_open())
        return;

    LOG_INFO("Saving pipeline cache...");

    // first save the hashes of all pipelines
    auto write_integer = [&]<typename T>(T val) {
        pipeline_cache_file.write(reinterpret_cast<const char *>(&val), sizeof(T));
    };
    write_integer(pipeline_cache_magic);
    write_integer(pipelines.size());
    for (auto &[hash, _] : pipelines) {
        write_integer(hash);
    }

    // then save the cache
    pipeline_cache_file.write(reinterpret_cast<const char *>(pipeline_data.data()), pipeline_data.size());
    pipeline_cache_file.close();
    LOG_INFO("Pipeline cache saved");
}

// Vulkan structs used to specify a specialization constant
// Also, booleans in SPIRV are 32bit wide
static const vk::SpecializationMapEntry srgb_entry = {
    .constantID = shader::GAMMA_CORRECTION_SPECIALIZATION_ID,
    .offset = 0,
    .size = sizeof(uint32_t)
};

static const uint32_t srgb_entry_true = vk::True;
static const uint32_t srgb_entry_false = vk::False;

static const vk::SpecializationInfo srgb_info_true = {
    .mapEntryCount = 1,
    .pMapEntries = &srgb_entry,
    .dataSize = sizeof(uint32_t),
    .pData = &srgb_entry_true
};

static const vk::SpecializationInfo srgb_info_false = {
    .mapEntryCount = 1,
    .pMapEntries = &srgb_entry,
    .dataSize = sizeof(uint32_t),
    .pData = &srgb_entry_false
};

vk::PipelineShaderStageCreateInfo PipelineCache::retrieve_shader(const SceGxmProgram *program, const Sha256Hash &hash, bool is_vertex, bool maskupdate, MemState &mem, const shader::Hints &hints, bool is_srgb) {
    if (maskupdate)
        LOG_CRITICAL("Mask not implemented in the vulkan renderer!");

    const vk::ShaderModule shader_compiling = std::bit_cast<vk::ShaderModule>(~0ULL);

    const vk::SpecializationInfo *spec_info = nullptr;
    if (!is_vertex && state.features.should_use_shader_interlock() && program->is_frag_color_used()) {
        // if the specialization constant is used in the shader
        spec_info = is_srgb ? &srgb_info_true : &srgb_info_false;
    }

    vk::ShaderModule *shader_module;
    {
        // look if it is in the cache
        std::unique_lock<std::mutex> lock(shaders_mutex);
        shader_module = &shaders.insert({ hash, nullptr }).first->second;
        if (*shader_module == shader_compiling) {
            // another thread is compiling the same exact shader at the same time
            // it's no use re-compiling it, so just wait for the other thread being done
            lock.unlock();

            // we shouldn't need atomics and the compiler shouldn't be able to optimize this
            while (*shader_module == shader_compiling)
                std::this_thread::yield();
        }

        if (*shader_module == nullptr)
            // now mark the shader as compiling so that other threads accessing it won't try to compile it a second time
            *shader_module = shader_compiling;
    }

    if (*shader_module == shader_compiling) {
        precompile_shader(hash, false);
    }

    if (*shader_module != shader_compiling) {
        vk::PipelineShaderStageCreateInfo shader_stage_info{
            .stage = is_vertex ? vk::ShaderStageFlagBits::eVertex : vk::ShaderStageFlagBits::eFragment,
            .module = *shader_module,
            .pName = is_vertex ? "main_vs" : "main_fs",
            .pSpecializationInfo = spec_info,
        };
        return shader_stage_info;
    }

    const std::string hash_text = hex_string(hash);

    LOG_INFO("Generating vulkan spv shader {}", hash_text);
    const std::string shader_version = fmt::format("vk{}", shader::CURRENT_VERSION);

    shader::usse::SpirvCode source = load_spirv_shader(*program, state.features, true, hints, maskupdate, state.shaders_path, state.shaders_log_path, shader_version, true);

    vk::ShaderModuleCreateInfo shader_info{
        .codeSize = sizeof(uint32_t) * source.size(),
        .pCode = source.data()
    };

    *shader_module = state.device.createShaderModule(shader_info);
    {
        std::lock_guard<std::mutex> guard(shaders_mutex);
        // Save shader cache hashes
        // vertex and fragment shaders are not linked together so no need to associate them
        Sha256Hash empty_hash{};
        if (is_vertex) {
            state.shaders_cache_hashs.push_back({ hash, empty_hash });
        } else {
            state.shaders_cache_hashs.push_back({ empty_hash, hash });
        }
    }

    vk::PipelineShaderStageCreateInfo shader_stage_info{
        .stage = is_vertex ? vk::ShaderStageFlagBits::eVertex : vk::ShaderStageFlagBits::eFragment,
        .module = *shader_module,
        .pName = is_vertex ? "main_vs" : "main_fs",
        .pSpecializationInfo = spec_info,
    };

    return shader_stage_info;
}

vk::RenderPass PipelineCache::retrieve_render_pass(vk::Format format, bool force_load, bool force_store, bool no_color) {
    auto &render_passes_map = no_color ? shader_interlock_pass : render_passes[force_load][force_store];

    auto it = render_passes_map.find(format);

    if (it != render_passes_map.end())
        return it->second;

    // create a new render pass for this format

    vk::AttachmentReference color_ref{
        .attachment = 0,
        .layout = vk::ImageLayout::eGeneral
    };
    vk::AttachmentReference ds_ref{
        .attachment = no_color ? 0U : 1U,
        .layout = vk::ImageLayout::eDepthStencilAttachmentOptimal
    };
    vk::SubpassDescription subpass{
        .pipelineBindPoint = vk::PipelineBindPoint::eGraphics
    };
    subpass.setPDepthStencilAttachment(&ds_ref);
    if (!no_color) {
        subpass.setColorAttachments(color_ref);
        subpass.setInputAttachments(color_ref);
    }

    vk::AttachmentDescription color_attachment{
        .format = format,
        .samples = vk::SampleCountFlagBits::e1,
        .loadOp = vk::AttachmentLoadOp::eLoad,
        .storeOp = vk::AttachmentStoreOp::eStore,
        .initialLayout = vk::ImageLayout::eGeneral,
        .finalLayout = vk::ImageLayout::eGeneral
    };

    vk::AttachmentLoadOp load_op = force_load ? vk::AttachmentLoadOp::eLoad : vk::AttachmentLoadOp::eClear;
    vk::AttachmentStoreOp store_op = force_store ? vk::AttachmentStoreOp::eStore : vk::AttachmentStoreOp::eDontCare;
    vk::AttachmentDescription ds_attachment{
        .format = vk::Format::eD32SfloatS8Uint,
        .samples = vk::SampleCountFlagBits::e1,
        .loadOp = load_op,
        .storeOp = store_op,
        .stencilLoadOp = load_op,
        .stencilStoreOp = store_op,
        .initialLayout = force_load ? vk::ImageLayout::eDepthStencilReadOnlyOptimal : vk::ImageLayout::eUndefined,
        .finalLayout = vk::ImageLayout::eDepthStencilReadOnlyOptimal
    };

    std::array<vk::SubpassDependency, 4> dependencies;

    // external dependency
    // we want the previous render pass to be done when we reach the fragment stage / stencil*depth testing
    dependencies[0] = {
        .srcSubpass = VK_SUBPASS_EXTERNAL,
        .dstSubpass = 0,
        .srcStageMask = vk::PipelineStageFlagBits::eColorAttachmentOutput | vk::PipelineStageFlagBits::eLateFragmentTests,
        .dstStageMask = vk::PipelineStageFlagBits::eColorAttachmentOutput | vk::PipelineStageFlagBits::eEarlyFragmentTests,
        .srcAccessMask = vk::AccessFlagBits::eColorAttachmentWrite | vk::AccessFlagBits::eDepthStencilAttachmentWrite,
        .dstAccessMask = vk::AccessFlagBits::eColorAttachmentRead | vk::AccessFlagBits::eDepthStencilAttachmentRead
    };

    if (state.features.support_shader_interlock && no_color) {
        // we must wait for the previous shaders to be done
        dependencies[1].dstStageMask = vk::PipelineStageFlagBits::eFragmentShader;
        dependencies[1].dstAccessMask = vk::AccessFlagBits::eShaderRead | vk::AccessFlagBits::eShaderWrite;
    }

    // if an attachment is sampled from, we want it to be done before the next render pass fragment shader
    dependencies[1] = {
        .srcSubpass = VK_SUBPASS_EXTERNAL,
        .dstSubpass = 0,
        .srcStageMask = vk::PipelineStageFlagBits::eFragmentShader,
        .dstStageMask = vk::PipelineStageFlagBits::eColorAttachmentOutput | vk::PipelineStageFlagBits::eLateFragmentTests,
        .srcAccessMask = vk::AccessFlagBits::eShaderRead,
        .dstAccessMask = vk::AccessFlagBits::eColorAttachmentWrite | vk::AccessFlagBits::eDepthStencilAttachmentWrite
    };

    if (state.features.support_shader_interlock && !no_color) {
        // we must wait for the shader interlock shader to be done
        dependencies[1].srcAccessMask |= vk::AccessFlagBits::eShaderWrite;
    }

    // self-dependency
    // this allows us to use a pipeline barrier in the render pass for programmable blending
    dependencies[2] = {
        .srcSubpass = 0,
        .dstSubpass = 0,
        .srcStageMask = vk::PipelineStageFlagBits::eColorAttachmentOutput,
        .dstStageMask = vk::PipelineStageFlagBits::eFragmentShader,
        .srcAccessMask = vk::AccessFlagBits::eColorAttachmentWrite,
        .dstAccessMask = vk::AccessFlagBits::eInputAttachmentRead,
        .dependencyFlags = vk::DependencyFlagBits::eByRegion
    };

    // mid-scene flush
    // unity games use it to write to a buffer in a vertex shader then use it as the vertex input in the next draw
    dependencies[3] = {
        .srcSubpass = 0,
        .dstSubpass = 0,
        .srcStageMask = vk::PipelineStageFlagBits::eVertexShader,
        .dstStageMask = vk::PipelineStageFlagBits::eVertexInput,
        .srcAccessMask = vk::AccessFlagBits::eShaderWrite,
        .dstAccessMask = vk::AccessFlagBits::eVertexAttributeRead
    };

    vk::RenderPassCreateInfo pass_info{};
    vk::AttachmentDescription attachments[] = { color_attachment, ds_attachment };
    pass_info.setAttachments(attachments);
    pass_info.setSubpasses(subpass);
    pass_info.setDependencies(dependencies);
    if (no_color) {
        // only add the ds attachment
        pass_info.pAttachments = &attachments[1];
        pass_info.attachmentCount = 1;
        // no need for the self-dependency
        pass_info.setDependencyCount(2);
    }

    render_passes_map[format] = state.device.createRenderPass(pass_info);

    return render_passes_map[format];
}

vk::PipelineVertexInputStateCreateInfo PipelineCache::get_vertex_input_state(const SceGxmVertexProgram &vertex_program, MemState &mem) {
    // pointer to these objects are returned (so it needs to be static)
    // and each thread needs one (hence the thread_local)
    static thread_local std::vector<vk::VertexInputBindingDescription> binding_descr;
    static thread_local std::vector<vk::VertexInputAttributeDescription> attr_descr;
    binding_descr.clear();
    attr_descr.clear();

    // Vertex attributes.
    VertexProgram *vkvert = vertex_program.renderer_data.get();

    uint32_t used_streams = 0;

    for (const SceGxmVertexAttribute &attribute : vertex_program.attributes) {
        if (!vkvert->attribute_infos.contains(attribute.regIndex))
            continue;

        used_streams |= (1 << attribute.streamIndex);

        SceGxmAttributeFormat attribute_format = attribute.format;
        shader::usse::AttributeInformation info = vkvert->attribute_infos.at(attribute.regIndex);

        uint8_t component_count = attribute.componentCount;
        // these 2 values are only used when a matrix is used as a vertex attribute
        // this is only supported for regformated attribute for now
        // TODO: add support for matrix input for non-regformated attributes
        uint32_t array_size = 1;
        uint32_t array_element_size = 0;
        vk::Format format;
        if (info.regformat) {
            // use the data from the shader itself
            component_count = info.component_count;
            switch (info.gxm_type) {
            case SCE_GXM_PARAMETER_TYPE_U8:
            case SCE_GXM_PARAMETER_TYPE_S8:
            case SCE_GXM_PARAMETER_TYPE_C10:
                attribute_format = SCE_GXM_ATTRIBUTE_FORMAT_U8;
                break;
            case SCE_GXM_PARAMETER_TYPE_U16:
            case SCE_GXM_PARAMETER_TYPE_S16:
            case SCE_GXM_PARAMETER_TYPE_F16:
                attribute_format = SCE_GXM_ATTRIBUTE_FORMAT_U16;
                break;
            default:
                // U32 format
                attribute_format = SCE_GXM_ATTRIBUTE_FORMAT_UNTYPED;
                break;
            }

            if (info.gxm_type == SCE_GXM_PARAMETER_TYPE_C10)
                // this is 10-bit and not 8-bit
                component_count = (component_count * 10 + 7) / 8;

            if (component_count > 4) {
                // a matrix is used as an attribute, pack everything into an array of vec4
                array_size = (component_count + 3) / 4;
                array_element_size = 4 * gxm::attribute_format_size(attribute_format);
                component_count = 4;
            }

            // regformat attributes are int32
            format = translate_attribute_format(attribute_format, component_count, true, false);
            if (component_count == 3 && unsupported_rgb_vertex_attribute_formats.contains(format)) {
                component_count = 4;
                format = translate_attribute_format(attribute_format, component_count, true, false);
            }
        } else {
            // some AMD GPUs do not support rgb vertex attributes, so just put it as rgba
            // the 4th component will contain garbage but this is not an issue because the input
            // in the shader will be vec3 (or ivec3) and the 4th component will be discarded
            format = translate_attribute_format(attribute_format, component_count, info.is_integer, info.is_signed);
            if (component_count == 3 && unsupported_rgb_vertex_attribute_formats.contains(format)) {
                component_count = 4;
                format = translate_attribute_format(attribute_format, component_count, info.is_integer, info.is_signed);
            }
        }

        attr_descr.reserve(array_size);
        for (uint32_t i = 0; i < array_size; i++) {
            attr_descr.push_back(vk::VertexInputAttributeDescription{
                .location = info.location + i,
                .binding = attribute.streamIndex,
                .format = format,
                .offset = attribute.offset + i * array_element_size });
        }
    }

    for (unsigned int stream_index = 0; stream_index < SCE_GXM_MAX_VERTEX_STREAMS; stream_index++) {
        if (!(used_streams & (1 << stream_index)))
            continue;

        const SceGxmVertexStream &stream = vertex_program.streams[stream_index];

        const bool is_instanced = gxm::is_stream_instancing(static_cast<SceGxmIndexSource>(stream.indexSource));

#ifdef __APPLE__
        const uint32_t stride = align(stream.stride, 4);
#else
        const uint32_t stride = stream.stride;
#endif
        binding_descr.push_back(vk::VertexInputBindingDescription{
            .binding = stream_index,
            .stride = stride,
            .inputRate = is_instanced ? vk::VertexInputRate::eInstance : vk::VertexInputRate::eVertex });
    }

    vk::PipelineVertexInputStateCreateInfo vertex_input{};
    vertex_input.setVertexBindingDescriptions(binding_descr);
    vertex_input.setVertexAttributeDescriptions(attr_descr);
    return vertex_input;
}

void PipelineCache::compiler_thread(MemState &mem) {
    moodycamel::ConsumerToken consumer_token(pipeline_compile_queue);

    // just a single loop, waiting for a pipeline compile request and compiling it
    CompileRequest *request;
    while (true) {
        pipeline_compile_queue.wait_dequeue(consumer_token, request);

        if (request == nullptr)
            // use this as an instruction to stop the thread
            break;

        vk::Pipeline pipeline = compile_pipeline(request->type, request->render_pass, *request->vertex_program_gxm, *request->fragment_program_gxm, *request->get_record(), request->hints, mem);
        *request->pipeline = pipeline;

        request->vertex_program_gxm->compile_threads_on.fetch_sub(1, std::memory_order_release);
        request->fragment_program_gxm->compile_threads_on.fetch_sub(1, std::memory_order_release);

        const auto time_s = std::chrono::duration_cast<std::chrono::seconds>(std::chrono::system_clock::now().time_since_epoch()).count();
        next_pipeline_cache_save = time_s + pipeline_cache_save_delay;

        state.shaders_count_compiled++;

        delete request;
    }
}

static vk::StencilOpState convert_op_state(const GxmStencilStateOp &state) {
    return vk::StencilOpState{
        .failOp = translate_stencil_op(state.stencil_fail),
        .passOp = translate_stencil_op(state.depth_pass),
        .depthFailOp = translate_stencil_op(state.depth_fail),
        .compareOp = translate_stencil_func(state.func)
    };
}

vk::Pipeline PipelineCache::compile_pipeline(SceGxmPrimitiveType type, vk::RenderPass render_pass, const SceGxmVertexProgram &vertex_program_gxm, const SceGxmFragmentProgram &fragment_program_gxm, const GxmRecordState &record, const shader::Hints &hints, MemState &mem) {
    const VertexProgram &vertex_program = *vertex_program_gxm.renderer_data;
    const SceGxmProgram *gxm_fragment_shader = fragment_program_gxm.program.get(mem);
    const VKFragmentProgram &fragment_program = *reinterpret_cast<VKFragmentProgram *>(
        fragment_program_gxm.renderer_data.get());

    // the vertex input state must be computed before shader are retrieved in case symbols are stripped
    const vk::PipelineVertexInputStateCreateInfo vertex_input = get_vertex_input_state(vertex_program_gxm, mem);

    const vk::PipelineShaderStageCreateInfo vertex_shader = retrieve_shader(vertex_program_gxm.program.get(mem), vertex_program.hash, true, fragment_program_gxm.is_maskupdate, mem, hints);
    const vk::PipelineShaderStageCreateInfo fragment_shader = retrieve_shader(gxm_fragment_shader, fragment_program.hash, false, fragment_program_gxm.is_maskupdate, mem, hints, record.is_gamma_corrected);
    const vk::PipelineShaderStageCreateInfo shader_stages[] = { vertex_shader, fragment_shader };
    // disable the fragment shader if gxm asks us to
    const bool is_fragment_disabled = record.front_side_fragment_program_mode == SCE_GXM_FRAGMENT_PROGRAM_DISABLED || gxm_fragment_shader->has_no_effect();
    const uint32_t shader_stage_count = is_fragment_disabled ? 1U : 2U;

    const vk::PipelineInputAssemblyStateCreateInfo input_assembly{
        .topology = translate_primitive(type)
    };

    const bool two_sided = (record.two_sided == SCE_GXM_TWO_SIDED_ENABLED);

    const bool use_shader_interlock = state.features.support_shader_interlock && gxm_fragment_shader->is_frag_color_used();

    const vk::PipelineRasterizationStateCreateInfo rasterizer{
        .depthClampEnable = state.physical_device_features.depthClamp,
        .polygonMode = translate_polygon_mode(record.front_polygon_mode),
        .cullMode = translate_cull_mode(record.cull_mode),
        // front face is always counter clockwise
        .frontFace = vk::FrontFace::eCounterClockwise,
        .depthBiasEnable = VK_TRUE
    };
    const vk::PipelineMultisampleStateCreateInfo multisampling{
        .rasterizationSamples = vk::SampleCountFlagBits::e1
    };
    // depth and stencil tests are always enabled on the ps vita as there is almost no cost in doing so
    // on a tiled renderer
    const vk::PipelineDepthStencilStateCreateInfo ds_info{
        .depthTestEnable = VK_TRUE,
        .depthWriteEnable = (record.front_depth_write_mode == SCE_GXM_DEPTH_WRITE_ENABLED),
        .depthCompareOp = translate_depth_func(record.front_depth_func),
        .depthBoundsTestEnable = VK_FALSE,
        .stencilTestEnable = VK_TRUE,
        .front = convert_op_state(record.front_stencil_state_op),
        .back = convert_op_state(two_sided ? record.back_stencil_state_op : record.front_stencil_state_op)
    };

    vk::PipelineColorBlendStateCreateInfo color_blending{};
    const bool frag_has_no_output = static_cast<bool>(gxm_fragment_shader->program_flags & SCE_GXM_PROGRAM_FLAG_OUTPUT_UNDEFINED);
    if (is_fragment_disabled || frag_has_no_output || use_shader_interlock) {
        // The write mask must be empty as the lack of a fragment shader results in undefined values
        static const vk::PipelineColorBlendAttachmentState blending = {
            .blendEnable = VK_FALSE,
            .colorWriteMask = vk::ColorComponentFlags()
        };
        color_blending.setAttachments(blending);
    } else {
        const vk::PipelineColorBlendAttachmentState &blending = fragment_program.blending;
        color_blending.setAttachments(blending);
    }

    vk::PipelineLayout pipeline_layout = pipeline_layouts[vertex_program.texture_count][fragment_program.texture_count];

    // all of these can be changed at any time using the vita graphics api (like opengl)
    // Because each one can take a lot of different values, it's better to set them as dynamic
    static vk::DynamicState dynamic_states[] = {
        vk::DynamicState::eViewport,
        vk::DynamicState::eScissor,
        vk::DynamicState::eLineWidth,
        vk::DynamicState::eStencilCompareMask,
        vk::DynamicState::eStencilReference,
        vk::DynamicState::eStencilWriteMask,
        vk::DynamicState::eDepthBias
    };
    vk::PipelineDynamicStateCreateInfo dynamic_info{};
    dynamic_info.setDynamicStates(dynamic_states);

    // we still need to specify the viewport and scissor count even though they are dynamic
    vk::PipelineViewportStateCreateInfo viewport{
        .viewportCount = 1,
        .scissorCount = 1
    };

    vk::GraphicsPipelineCreateInfo pipeline_info{
        .stageCount = shader_stage_count,
        .pStages = shader_stages,
        .pVertexInputState = &vertex_input,
        .pInputAssemblyState = &input_assembly,
        .pViewportState = &viewport,
        .pRasterizationState = &rasterizer,
        .pMultisampleState = &multisampling,
        .pDepthStencilState = &ds_info,
        .pColorBlendState = &color_blending,
        .pDynamicState = &dynamic_info,
        .layout = pipeline_layout,
        .renderPass = render_pass,
        .subpass = 0
    };

    const auto result = state.device.createGraphicsPipeline(pipeline_cache, pipeline_info);
    if (result.result != vk::Result::eSuccess) {
        LOG_CRITICAL("Failed to create pipeline.");
        return nullptr;
    }

    return result.value;
}

vk::Pipeline PipelineCache::retrieve_pipeline(VKContext &context, SceGxmPrimitiveType &type, bool consider_for_async, MemState &mem) {
    const GxmRecordState &record = context.record;
    // get the hash of the current context
    uint64_t key = XXH3_64bits(&record, record_pipeline_len);

    // add the hash of the blending
    SceGxmFragmentProgram &fragment_program_gxm = *record.fragment_program.get(mem);
    const VKFragmentProgram &fragment_program = *reinterpret_cast<VKFragmentProgram *>(
        fragment_program_gxm.renderer_data.get());
    key ^= fragment_program.blending_hash;

    // add the hash of the attribute and stream layout
    SceGxmVertexProgram &vertex_program_gxm = *record.vertex_program.get(mem);
    key ^= vertex_program_gxm.key_hash;

    // and also add the primitive type
    key ^= static_cast<uint64_t>(type);

    // can't use constexpr because of apple clang...
    const vk::Pipeline pipeline_compiling = std::bit_cast<vk::Pipeline, uint64_t>(~0ULL);
    // if the pipeline is in the pipeline cache, we can expect its creation time to be almost instantaneous
    bool already_in_cache = false;

    auto it = pipelines.find(key);
    if (it != pipelines.end()) {
        if (it->second != nullptr) {
            if (it->second == pipeline_compiling)
                // pipeline is still compiling
                return nullptr;
            else
                return it->second;
        }
        already_in_cache = true;
    } else {
        // the pipeline hash was not in the cache;
        it = pipelines.insert({ key, pipeline_compiling }).first;
    }

    // get the correct renderpass here
    const SceGxmProgram *gxm_fragment_shader = fragment_program_gxm.program.get(mem);
    const bool use_shader_interlock = state.features.support_shader_interlock && gxm_fragment_shader->is_frag_color_used();
    const vk::RenderPass render_pass = use_shader_interlock ? context.current_shader_interlock_pass : context.current_render_pass;
    // update the shader hints
    context.shader_hints.color_format = record.color_surface.colorFormat;
    context.shader_hints.attributes = &vertex_program_gxm.attributes;

    // note: the flag can_use_deferred_compilation is not considered here because it causes way too many false positives
    const bool compile_pipeline_async = !already_in_cache && consider_for_async && use_async_compilation;

    if (compile_pipeline_async) {
        // create the pipeline compile request
        CompileRequest *request = new CompileRequest;
        *request = {
            .pipeline = &it->second,
            .type = type,
            .render_pass = render_pass,
            .vertex_program_gxm = &vertex_program_gxm,
            .fragment_program_gxm = &fragment_program_gxm,
            .hints = context.shader_hints
        };
        memcpy(request->record_data, &record, record_pipeline_len);
        it->second = pipeline_compiling;

        // we must not delete these programs until the worker is done
        vertex_program_gxm.compile_threads_on.fetch_add(1, std::memory_order_relaxed);
        fragment_program_gxm.compile_threads_on.fetch_add(1, std::memory_order_relaxed);

        pipeline_compile_queue.enqueue(pipeline_compile_queue_token, request);

        return nullptr;
    } else {
        // can't wait, compile it right now
        vk::Pipeline result = compile_pipeline(type, render_pass, vertex_program_gxm, fragment_program_gxm, record, context.shader_hints, mem);

        const auto time_s = std::chrono::duration_cast<std::chrono::seconds>(std::chrono::system_clock::now().time_since_epoch()).count();
        next_pipeline_cache_save = time_s + pipeline_cache_save_delay;

        if (!already_in_cache)
            state.shaders_count_compiled++;

        it->second = result;

        return result;
    }
}

vk::ShaderModule PipelineCache::precompile_shader(const Sha256Hash &hash, bool search_first) {
    if (search_first) {
        // happens while loading the thread, no parallel access so no need for a mutex
        auto it = shaders.find(hash);
        if (it != shaders.end())
            return it->second;
    }

    if (!fs::exists(state.shaders_path) || fs::is_empty(state.shaders_path))
        return nullptr;

    Sha256Hash shader_hash;
    memcpy(shader_hash.data(), hash.data(), sizeof(Sha256Hash));
    const std::string shader_file_name = fmt::format("vk{}-{}.spv", shader::CURRENT_VERSION, hex_string(shader_hash));
    const std::vector<uint32_t> source = renderer::pre_load_shader_spirv(state.shaders_path / shader_file_name);

    if (source.empty())
        return nullptr;

    vk::ShaderModuleCreateInfo shader_info{
        .codeSize = sizeof(uint32_t) * source.size(),
        .pCode = source.data()
    };

    vk::ShaderModule shader = state.device.createShaderModule(shader_info);
    {
        std::lock_guard<std::mutex> guard(shaders_mutex);
        shaders[hash] = shader;
    }

    return shader;
}
} // namespace renderer::vulkan<|MERGE_RESOLUTION|>--- conflicted
+++ resolved
@@ -211,8 +211,7 @@
         state.features.support_rgb_attributes = unsupported_rgb_vertex_attribute_formats.empty();
     }
 
-<<<<<<< HEAD
-    const int nb_logical_threads = SDL_GetCPUCount();
+const int nb_logical_threads = SDL_GetNumLogicalCPUCores();
     // VITA3K_USE_COREY: Changed - Improved automatic core detection for high core count systems
     // The original logic was flawed - it checked (nb_logical_threads > 1) first, 
     // which meant ALL systems with more than 1 core got 6 threads.
@@ -225,17 +224,6 @@
     // - 16-23 cores: 12 threads
     // - 24+ cores: cores/2 (up to max 32)
     if (nb_logical_threads <= 1) {
-=======
-    const int nb_logical_threads = SDL_GetNumLogicalCPUCores();
-    // took this from RPCS3 (slightly modified)
-    if (nb_logical_threads > 12)
-        nb_worker_threads = 6;
-    else if (nb_logical_threads > 8)
-        nb_worker_threads = 4;
-    else if (nb_logical_threads >= 6)
-        nb_worker_threads = 2;
-    else
->>>>>>> 1b389764
         nb_worker_threads = 1;
     } else if (nb_logical_threads <= 5) {
         nb_worker_threads = 2;
