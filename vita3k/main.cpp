// Vita3K emulator project
// Copyright (C) 2025 Vita3K team
//
// This program is free software; you can redistribute it and/or modify
// it under the terms of the GNU General Public License as published by
// the Free Software Foundation; either version 2 of the License, or
// (at your option) any later version.
//
// This program is distributed in the hope that it will be useful,
// but WITHOUT ANY WARRANTY; without even the implied warranty of
// MERCHANTABILITY or FITNESS FOR A PARTICULAR PURPOSE.  See the
// GNU General Public License for more details.
//
// You should have received a copy of the GNU General Public License along
// with this program; if not, write to the Free Software Foundation, Inc.,
// 51 Franklin Street, Fifth Floor, Boston, MA 02110-1301 USA.

#include "interface.h"

#include <app/functions.h>
#include <config/functions.h>
#include <config/version.h>
#include <dialog/state.h>
#include <display/state.h>
#include <emuenv/state.h>
#include <gui/functions.h>
#include <gui/state.h>
#include <include/cpu.h>
#include <include/environment.h>
#include <io/state.h>
#include <kernel/state.h>
#include <modules/module_parent.h>
#include <packages/functions.h>
#include <packages/license.h>
#include <packages/pkg.h>
#include <packages/sfo.h>
#include <renderer/functions.h>
#include <renderer/shaders.h>
#include <renderer/state.h>
#include <shader/spirv_recompiler.h>
#include <util/log.h>
#include <util/string_utils.h>

#if USE_DISCORD
#include <app/discord.h>
#endif

#ifdef _WIN32
#include <combaseapi.h>
#include <process.h>
#define SDL_MAIN_HANDLED
#endif

#include <SDL3/SDL_cpuinfo.h>
#include <SDL3/SDL_hints.h>
#include <SDL3/SDL_init.h>
#include <chrono>
#include <cstdlib>
#include <thread>
#include <tracy/Tracy.hpp>

#include <kernel/thread/host_thread_scheduler.h>


static void run_execv(char *argv[], EmuEnvState &emuenv) {
    char const *args[10];
    args[0] = argv[0];
    args[1] = "-a";
    args[2] = "true";
    if (!emuenv.load_app_path.empty()) {
        args[3] = "-r";
        args[4] = emuenv.load_app_path.data();
        if (!emuenv.load_exec_path.empty()) {
            args[5] = "--self";
            args[6] = emuenv.load_exec_path.data();
            if (!emuenv.load_exec_argv.empty()) {
                args[7] = "--app-args";
                args[8] = emuenv.load_exec_argv.data();
                args[9] = nullptr;
            } else
                args[7] = nullptr;
        } else
            args[5] = nullptr;
    } else
        args[3] = nullptr;

        // Execute the emulator again with some arguments
#ifdef _WIN32
    FreeConsole();
    _execv(argv[0], args);
#elif defined(__unix__) || defined(__APPLE__) && defined(__MACH__)
    execv(argv[0], const_cast<char *const *>(args));
#endif
}

int main(int argc, char *argv[]) {
#ifdef VITA3K_HAS_HOST_SCHEDULER
    printf("*** VITA3K_HAS_HOST_SCHEDULER is defined ***\n");
#else
    printf("*** VITA3K_HAS_HOST_SCHEDULER is NOT defined ***\n");
#endif
    ZoneScoped; // Tracy - Track main function scope
    Root root_paths;

    app::init_paths(root_paths);

    if (logging::init(root_paths, true) != Success)
        return InitConfigFailed;

    // Check admin privs before init starts to avoid creating of file as other user by accident
    bool adminPriv = false;
#ifdef _WIN32
    // https://stackoverflow.com/questions/8046097/how-to-check-if-a-process-has-the-administrative-rights
    HANDLE hToken = NULL;
    if (OpenProcessToken(GetCurrentProcess(), TOKEN_QUERY, &hToken)) {
        TOKEN_ELEVATION Elevation;
        DWORD cbSize = sizeof(TOKEN_ELEVATION);
        if (GetTokenInformation(hToken, TokenElevation, &Elevation, sizeof(Elevation), &cbSize)) {
            adminPriv = Elevation.TokenIsElevated;
        }
    }
    if (hToken) {
        CloseHandle(hToken);
    }
#else
    auto uid = getuid();
    auto euid = geteuid();

    // if either effective uid or uid is the one of the root user assume running as root.
    // else if euid and uid are different then permissions errors can happen if its running
    // as a completely different user than the uid/euid
    if (uid == 0 || euid == 0 || uid != euid)
        adminPriv = true;
#endif

    if (adminPriv) {
        LOG_CRITICAL("PLEASE. DO NOT RUN VITA3K AS ADMIN OR WITH ADMIN PRIVILEGES.");
    }

    Config cfg{};
    EmuEnvState emuenv;
    const auto config_err = config::init_config(cfg, argc, argv, root_paths);

    fs::create_directories(cfg.get_pref_path());

    if (config_err != Success) {
        if (config_err == QuitRequested) {
            if (cfg.recompile_shader_path.has_value()) {
                LOG_INFO("Recompiling {}", *cfg.recompile_shader_path);
                shader::convert_gxp_to_glsl_from_filepath(*cfg.recompile_shader_path);
            }
            if (cfg.delete_title_id.has_value()) {
                LOG_INFO("Deleting title id {}", *cfg.delete_title_id);
                fs::remove_all(cfg.get_pref_path() / "ux0/app" / *cfg.delete_title_id);
                fs::remove_all(cfg.get_pref_path() / "ux0/addcont" / *cfg.delete_title_id);
                fs::remove_all(cfg.get_pref_path() / "ux0/user/00/savedata" / *cfg.delete_title_id);
                fs::remove_all(root_paths.get_cache_path() / "shaders" / *cfg.delete_title_id);
            }
            if (cfg.pup_path.has_value()) {
                LOG_INFO("Installing firmware file {}", *cfg.pup_path);
                install_pup(cfg.get_pref_path(), *cfg.pup_path, [](uint32_t progress) {
                    LOG_INFO("Firmware installation progress: {}%", progress);
                });
            }
            if (cfg.pkg_path.has_value() && cfg.pkg_zrif.has_value()) {
                LOG_INFO("Installing pkg from {} ", *cfg.pkg_path);
                emuenv.cache_path = root_paths.get_cache_path().generic_path();
                emuenv.pref_path = cfg.get_pref_path();
                auto pkg_path = fs_utils::utf8_to_path(*cfg.pkg_path);
                install_pkg(pkg_path, emuenv, *cfg.pkg_zrif, [](float) {});
            }
            return Success;
        }
        LOG_ERROR("Failed to initialise config");
        return InitConfigFailed;
    }

#ifdef _WIN32
    {
        auto res = CoInitializeEx(NULL, COINIT_MULTITHREADED);
        LOG_ERROR_IF(res == S_FALSE, "Failed to initialize COM Library");
    }
#endif

    if (cfg.console) {
        cfg.show_gui = false;
        if (logging::init(root_paths, false) != Success)
            return InitConfigFailed;
    } else {
        std::atexit(SDL_Quit);

        // Enable HIDAPI rumble for DS4/DS
        SDL_SetHint(SDL_HINT_JOYSTICK_ENHANCED_REPORTS, "1");

        // Enable Switch controller
        SDL_SetHint(SDL_HINT_JOYSTICK_HIDAPI_SWITCH, "1");
        SDL_SetHint(SDL_HINT_JOYSTICK_HIDAPI_JOY_CONS, "1");

        if (!SDL_Init(SDL_INIT_VIDEO | SDL_INIT_AUDIO | SDL_INIT_GAMEPAD | SDL_INIT_HAPTIC)) {
            app::error_dialog("SDL initialisation failed.");
            return SDLInitFailed;
        }
        SDL_GL_SetAttribute(SDL_GL_DOUBLEBUFFER, 1);
    }

    LOG_INFO("{}", window_title);
    LOG_INFO("OS: {}", CppCommon::Environment::OSVersion());
    LOG_INFO("CPU: {} | {} Threads | {} GHz", CppCommon::CPU::Architecture(), CppCommon::CPU::LogicalCores(), static_cast<float>(CppCommon::CPU::ClockSpeed()) / 1000.f);
    LOG_INFO("Available ram memory: {} MiB", SDL_GetSystemRAM());

    app::AppRunType run_type = app::AppRunType::Unknown;
    if (cfg.run_app_path)
        run_type = app::AppRunType::Extracted;

    if (!app::init(emuenv, cfg, root_paths)) {
        app::error_dialog("Emulated environment initialization failed.", emuenv.window.get());
        return 1;
    }

    if (emuenv.cfg.controller_binds.empty() || (emuenv.cfg.controller_binds.size() != 15))
        gui::reset_controller_binding(emuenv);

    init_libraries(emuenv);

#ifdef VITA3K_HAS_HOST_SCHEDULER
    if (sce_kernel_thread::HostThreadScheduler::initialize()) {
        LOG_INFO("Host thread scheduler initialized successfully");
        sce_kernel_thread::HostThreadScheduler::enable(true);
        LOG_INFO("Host thread scheduler ENABLED");
        sce_kernel_thread::HostThreadScheduler::set_turbo_mode(
<<<<<<< HEAD
            sce_kernel_thread::TurboMode::Aggressive
        );
        LOG_INFO("Host thread scheduler TURBO MODE: AGGRESSIVE - Maximum performance enabled!");
=======
            sce_kernel_thread::TurboMode::Ultra
        );
        LOG_INFO("Host thread scheduler TURBO MODE: ULTRA - Breaking all Vita limits!");
>>>>>>> 379d4f5b
    } else {
        LOG_WARN("Failed to initialize host thread scheduler");
    }
#endif

    GuiState gui;
    if (!cfg.console) {
        gui::pre_init(gui, emuenv);
        if (!emuenv.cfg.initial_setup) {
            while (!emuenv.cfg.initial_setup) {
                if (handle_events(emuenv, gui)) {
                    gui::draw_begin(gui, emuenv);
                    gui::draw_initial_setup(gui, emuenv);
                    gui::draw_end(gui);
                    emuenv.renderer->swap_window(emuenv.window.get());
                } else
                    return QuitRequested;
            }
            run_execv(argv, emuenv);
        }
        gui::init(gui, emuenv);
        app::update_viewport(emuenv);
    }

    if (cfg.content_path.has_value()) {
        auto gui_ptr = cfg.console ? nullptr : &gui;
        const auto extention = string_utils::tolower(cfg.content_path->extension().string());
        const auto is_archive = (extention == ".vpk") || (extention == ".zip");
        const auto is_rif = (extention == ".rif") || (extention == "work.bin");
        const auto is_directory = fs::is_directory(*cfg.content_path);

        const auto content_is_app = [&]() {
            std::vector<ContentInfo> contents_info = install_archive(emuenv, gui_ptr, *cfg.content_path);
            const auto content_index = std::find_if(contents_info.begin(), contents_info.end(), [&](const ContentInfo &c) {
                return c.category == "gd";
            });
            if ((content_index != contents_info.end()) && content_index->state) {
                emuenv.app_info.app_title_id = content_index->title_id;
                return true;
            }

            return false;
        };
        if ((is_archive && content_is_app()) || (is_directory && (install_contents(emuenv, gui_ptr, *cfg.content_path) == 1) && (emuenv.app_info.app_category == "gd")))
            run_type = app::AppRunType::Extracted;
        else {
            if (is_rif)
                copy_license(emuenv, *cfg.content_path);
            else if (!is_archive && !is_directory)
                LOG_ERROR("File dropped: [{}] is not supported.", *cfg.content_path);

            emuenv.cfg.content_path.reset();
            if (!cfg.console)
                gui::init_home(gui, emuenv);
        }
    }

    if (run_type == app::AppRunType::Extracted) {
        emuenv.io.app_path = cfg.run_app_path ? *cfg.run_app_path : emuenv.app_info.app_title_id;
        gui::init_user_app(gui, emuenv, emuenv.io.app_path);
        if (emuenv.cfg.run_app_path.has_value())
            emuenv.cfg.run_app_path.reset();
        else if (emuenv.cfg.content_path.has_value())
            emuenv.cfg.content_path.reset();
    }

    if (!cfg.console) {
#if USE_DISCORD
        auto discord_rich_presence_old = emuenv.cfg.discord_rich_presence;
#endif

        std::chrono::system_clock::time_point present = std::chrono::system_clock::now();
        std::chrono::system_clock::time_point later = std::chrono::system_clock::now();
        const double frame_time = 1000.0 / 60.0;
        // Application not provided via argument, show app selector
        while (run_type == app::AppRunType::Unknown) {
            // get the current time & get the time we worked for
            present = std::chrono::system_clock::now();
            std::chrono::duration<double, std::milli> work_time = present - later;
            // check if we are running faster than ~60fps (16.67ms)
            if (work_time.count() < frame_time) {
                // sleep for delta time.
                std::chrono::duration<double, std::milli> delta_ms(frame_time - work_time.count());
                auto delta_ms_duration = std::chrono::duration_cast<std::chrono::milliseconds>(delta_ms);
                std::this_thread::sleep_for(std::chrono::milliseconds(delta_ms_duration.count()));
            }
            // save the later time
            later = std::chrono::system_clock::now();

            if (handle_events(emuenv, gui)) {
                ZoneScopedN("UI rendering"); // Tracy - Track UI rendering loop scope
                gui::draw_begin(gui, emuenv);

#if USE_DISCORD
                discordrpc::update_init_status(emuenv.cfg.discord_rich_presence, &discord_rich_presence_old);
#endif
                gui::draw_vita_area(gui, emuenv);
                gui::draw_ui(gui, emuenv);

                gui::draw_end(gui);
                emuenv.renderer->swap_window(emuenv.window.get());
                FrameMark; // Tracy - Frame end mark for UI rendering loop
            } else {
                return QuitRequested;
            }

            if (!emuenv.io.app_path.empty()) {
                run_type = app::AppRunType::Extracted;
                gui.vita_area.home_screen = false;
                gui.vita_area.live_area_screen = false;
            }
        }
    }

    // When backend render is changed before boot app, reboot emu in new backend render and run app
    if (emuenv.renderer->current_backend != emuenv.backend_renderer) {
        emuenv.load_app_path = emuenv.io.app_path;
        run_execv(argv, emuenv);
        return Success;
    }

    gui::set_config(gui, emuenv, emuenv.io.app_path);

    const auto APP_INDEX = gui::get_app_index(gui, emuenv.io.app_path);
    emuenv.app_info.app_version = APP_INDEX->app_ver;
    emuenv.app_info.app_category = APP_INDEX->category;
    emuenv.io.addcont = APP_INDEX->addcont;
    emuenv.io.content_id = APP_INDEX->content_id;
    emuenv.io.savedata = APP_INDEX->savedata;
    emuenv.current_app_title = APP_INDEX->title;
    emuenv.app_info.app_short_title = APP_INDEX->stitle;
    emuenv.io.title_id = APP_INDEX->title_id;

    // Check license for PS App Only
    get_license(emuenv, emuenv.io.title_id, emuenv.io.content_id);

    if (cfg.console) {
        auto main_thread = emuenv.kernel.get_thread(emuenv.main_thread_id);
        auto lock = std::unique_lock<std::mutex>(main_thread->mutex);
        main_thread->status_cond.wait(lock, [&]() {
            return main_thread->status == ThreadStatus::dormant;
        });
        return Success;
    } else {
        gui.imgui_state->do_clear_screen = false;
    }

    gui::init_app_background(gui, emuenv, emuenv.io.app_path);
    gui::update_last_time_app_used(gui, emuenv, emuenv.io.app_path);

    if (!app::late_init(emuenv)) {
        app::error_dialog("Failed to initialize Vita3K", emuenv.window.get());
        return 1;
    }

    const auto draw_app_background = [](GuiState &gui, EmuEnvState &emuenv) {
        const auto pos_min = ImVec2(emuenv.logical_viewport_pos.x, emuenv.logical_viewport_pos.y);
        const auto pos_max = ImVec2(pos_min.x + emuenv.logical_viewport_size.x, pos_min.y + emuenv.logical_viewport_size.y);

        if (gui.apps_background.contains(emuenv.io.app_path))
            // Display application background
            ImGui::GetBackgroundDrawList()->AddImage(gui.apps_background[emuenv.io.app_path], pos_min, pos_max);
        // Application background not found
        else
            gui::draw_background(gui, emuenv);
    };

    int32_t main_module_id;
    {
        const auto err = load_app(main_module_id, emuenv);
        if (err != Success)
            return err;
    }
    gui.vita_area.information_bar = false;

    // Pre-Compile Shaders
    emuenv.renderer->set_app(emuenv.io.title_id.c_str(), emuenv.self_name.c_str());
    if (renderer::get_shaders_cache_hashs(*emuenv.renderer) && cfg.shader_cache) {
        SDL_SetWindowTitle(emuenv.window.get(), fmt::format("{} | {} ({}) | Please wait, compiling shaders...", window_title, emuenv.current_app_title, emuenv.io.title_id).c_str());
        for (const auto &hash : emuenv.renderer->shaders_cache_hashs) {
            handle_events(emuenv, gui);
            gui::draw_begin(gui, emuenv);
            draw_app_background(gui, emuenv);

            emuenv.renderer->precompile_shader(hash);
            gui::draw_pre_compiling_shaders_progress(gui, emuenv, static_cast<uint32_t>(emuenv.renderer->shaders_cache_hashs.size()));

            gui::draw_end(gui);
            emuenv.renderer->swap_window(emuenv.window.get());
        }
    }
    {
        const auto err = run_app(emuenv, main_module_id);
        if (err != Success)
            return err;
    }
    SDL_SetWindowTitle(emuenv.window.get(), fmt::format("{} | {} ({}) | Please wait, loading...", window_title, emuenv.current_app_title, emuenv.io.title_id).c_str());

while (handle_events(emuenv, gui) && (emuenv.frame_count == 0) && !emuenv.load_exec) {
        ZoneScopedN("Game loading"); // Tracy - Track game loading loop scope
        
        // FPS limiting - start timing
        std::chrono::steady_clock::time_point frame_start;
        if (emuenv.cfg.fps_limit) {
            frame_start = std::chrono::steady_clock::now();
        }
        // Driver acto!
        renderer::process_batches(*emuenv.renderer.get(), emuenv.renderer->features, emuenv.mem, emuenv.cfg);

        const SceFVector2 viewport_pos = { emuenv.drawable_viewport_pos.x, emuenv.drawable_viewport_pos.y };
        const SceFVector2 viewport_size = { emuenv.drawable_viewport_size.x, emuenv.drawable_viewport_size.y };
        emuenv.renderer->render_frame(viewport_pos, viewport_size, emuenv.display, emuenv.gxm, emuenv.mem);

gui::draw_begin(gui, emuenv);
        gui::draw_common_dialog(gui, emuenv);
        draw_app_background(gui, emuenv);
        
        // FPS limiting - end timing and sleep if needed
        if (emuenv.cfg.fps_limit) {
            constexpr double full_second = 1000000.0; // microseconds
            const std::chrono::microseconds TARGET_TIME{ static_cast<uint32_t>(full_second / emuenv.cfg.desired_fps) };
            auto frame_end = std::chrono::steady_clock::now();
            auto frame_processing_time = std::chrono::duration_cast<std::chrono::microseconds>(frame_end - frame_start);
            if (frame_processing_time < TARGET_TIME) {
                auto frame_idle_time = TARGET_TIME - frame_processing_time;
                std::this_thread::sleep_for(frame_idle_time);
            }
        }

        gui::draw_end(gui);
        emuenv.renderer->swap_window(emuenv.window.get());
        FrameMark; // Tracy - Frame end mark for game loading loop
    }

    while (handle_events(emuenv, gui) && !emuenv.load_exec) {
        ZoneScopedN("Game rendering"); // Tracy - Track game rendering loop scope
        // Driver acto!
        renderer::process_batches(*emuenv.renderer.get(), emuenv.renderer->features, emuenv.mem, emuenv.cfg);

        const SceFVector2 viewport_pos = { emuenv.drawable_viewport_pos.x, emuenv.drawable_viewport_pos.y };
        const SceFVector2 viewport_size = { emuenv.drawable_viewport_size.x, emuenv.drawable_viewport_size.y };
        emuenv.renderer->render_frame(viewport_pos, viewport_size, emuenv.display, emuenv.gxm, emuenv.mem);
        // Calculate FPS
        app::calculate_fps(emuenv);

        // Set shaders compiled display
        gui::set_shaders_compiled_display(gui, emuenv);

        gui::draw_begin(gui, emuenv);
        if (!emuenv.kernel.is_threads_paused())
            gui::draw_common_dialog(gui, emuenv);
        gui::draw_vita_area(gui, emuenv);

        if (emuenv.cfg.performance_overlay && !emuenv.kernel.is_threads_paused() && (emuenv.common_dialog.status != SCE_COMMON_DIALOG_STATUS_RUNNING)) {
            ImGui::PushFont(gui.vita_font[emuenv.current_font_level]);
            gui::draw_perf_overlay(gui, emuenv);
            ImGui::PopFont();
        }

        if (emuenv.cfg.current_config.show_touchpad_cursor && !emuenv.kernel.is_threads_paused())
            gui::draw_touchpad_cursor(emuenv);

        if (emuenv.display.imgui_render) {
            gui::draw_ui(gui, emuenv);
        }

        gui::draw_end(gui);
        emuenv.renderer->swap_window(emuenv.window.get());
        FrameMark; // Tracy - Frame end mark for game rendering loop
    }

#ifdef _WIN32
    CoUninitialize();
#endif

    emuenv.renderer->preclose_action();
    app::destroy(emuenv, gui.imgui_state.get());

#ifdef VITA3K_HAS_HOST_SCHEDULER
    sce_kernel_thread::HostThreadScheduler::shutdown();
#endif

    if (emuenv.load_exec)
        run_execv(argv, emuenv);

    return Success;
}<|MERGE_RESOLUTION|>--- conflicted
+++ resolved
@@ -228,15 +228,9 @@
         sce_kernel_thread::HostThreadScheduler::enable(true);
         LOG_INFO("Host thread scheduler ENABLED");
         sce_kernel_thread::HostThreadScheduler::set_turbo_mode(
-<<<<<<< HEAD
-            sce_kernel_thread::TurboMode::Aggressive
-        );
-        LOG_INFO("Host thread scheduler TURBO MODE: AGGRESSIVE - Maximum performance enabled!");
-=======
             sce_kernel_thread::TurboMode::Ultra
         );
         LOG_INFO("Host thread scheduler TURBO MODE: ULTRA - Breaking all Vita limits!");
->>>>>>> 379d4f5b
     } else {
         LOG_WARN("Failed to initialize host thread scheduler");
     }
