--- conflicted
+++ resolved
@@ -17,10 +17,6 @@
 
 #include "SceLibRng.h"
 
-<<<<<<< HEAD
-EXPORT(int, sceKernelGetRandomNumber) {
-    return unimplemented(export_name);
-=======
 #include <psp2/kernel/error.h>
 
 #include <algorithm>
@@ -30,7 +26,7 @@
 
 EXPORT(int, sceKernelGetRandomNumber, uint64_t *output, unsigned int size) {
     if (size > 64) {
-        return RET_ERROR("sceKernelGetRandomNumber", SCE_RNG_ERROR_INVALID_ARGUMENT);
+        return RET_ERROR(export_name, SCE_RNG_ERROR_INVALID_ARGUMENT);
     }
 
     thread_local std::random_device dev;
@@ -50,7 +46,6 @@
     char *ptr = reinterpret_cast<char*>(&value);
     std::copy(ptr, ptr + remain, reinterpret_cast<char*>(&output[repeat]));
     return SCE_KERNEL_OK;
->>>>>>> 8ddc81ea
 }
 
 BRIDGE_IMPL(sceKernelGetRandomNumber)