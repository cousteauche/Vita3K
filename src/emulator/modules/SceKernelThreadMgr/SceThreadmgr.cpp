// Vita3K emulator project
// Copyright (C) 2018 Vita3K team
//
// This program is free software; you can redistribute it and/or modify
// it under the terms of the GNU General Public License as published by
// the Free Software Foundation; either version 2 of the License, or
// (at your option) any later version.
//
// This program is distributed in the hope that it will be useful,
// but WITHOUT ANY WARRANTY; without even the implied warranty of
// MERCHANTABILITY or FITNESS FOR A PARTICULAR PURPOSE.  See the
// GNU General Public License for more details.
//
// You should have received a copy of the GNU General Public License along
// with this program; if not, write to the Free Software Foundation, Inc.,
// 51 Franklin Street, Fifth Floor, Boston, MA 02110-1301 USA.

#include "SceThreadmgr.h"

#include <host/functions.h>
#include <kernel/functions.h>

#include <SDL_timer.h>
#include <psp2/kernel/error.h>

EXPORT(int, sceKernelCancelCallback) {
    return unimplemented(export_name);
}

EXPORT(int, sceKernelChangeActiveCpuMask) {
    return unimplemented(export_name);
}

EXPORT(int, sceKernelChangeThreadCpuAffinityMask) {
    return unimplemented(export_name);
}

EXPORT(int, sceKernelChangeThreadPriority) {
    return unimplemented(export_name);
}

EXPORT(int, sceKernelChangeThreadPriority2) {
    return unimplemented(export_name);
}

EXPORT(int, sceKernelChangeThreadVfpException) {
    return unimplemented(export_name);
}

EXPORT(int, sceKernelCheckCallback) {
    return unimplemented(export_name);
}

EXPORT(int, sceKernelCheckWaitableStatus) {
    return unimplemented(export_name);
}

EXPORT(int, sceKernelClearEvent) {
    return unimplemented(export_name);
}

EXPORT(int, sceKernelClearEventFlag) {
    return unimplemented(export_name);
}

EXPORT(int, sceKernelCloseCond) {
    return unimplemented(export_name);
}

EXPORT(int, sceKernelCloseEventFlag) {
    return unimplemented(export_name);
}

EXPORT(int, sceKernelCloseMsgPipe) {
    return unimplemented(export_name);
}

EXPORT(int, sceKernelCloseMutex) {
    return unimplemented(export_name);
}

EXPORT(int, sceKernelCloseRWLock) {
    return unimplemented(export_name);
}

EXPORT(int, sceKernelCloseSema) {
    return unimplemented(export_name);
}

EXPORT(int, sceKernelCloseSimpleEvent) {
    return unimplemented(export_name);
}

EXPORT(int, sceKernelCloseTimer) {
    return unimplemented(export_name);
}

EXPORT(int, sceKernelCreateCallback) {
    return unimplemented(export_name);
}

EXPORT(int, sceKernelCreateThreadForUser) {
    return unimplemented(export_name);
}

EXPORT(int, sceKernelDelayThread, SceUInt delay) {
#ifdef _WIN32
    Sleep(delay / 1000);
#else
    usleep(delay);
#endif
    return SCE_KERNEL_OK;
}

EXPORT(int, sceKernelDelayThread200) {
    return unimplemented(export_name);
}

EXPORT(int, sceKernelDelayThreadCB) {
    return unimplemented(export_name);
}

EXPORT(int, sceKernelDelayThreadCB200) {
    return unimplemented(export_name);
}

EXPORT(int, sceKernelDeleteCallback) {
    return unimplemented(export_name);
}

EXPORT(int, sceKernelDeleteCond) {
    return unimplemented(export_name);
}

EXPORT(int, sceKernelDeleteEventFlag) {
    return unimplemented(export_name);
}

EXPORT(int, sceKernelDeleteMsgPipe) {
    return unimplemented(export_name);
}

EXPORT(int, sceKernelDeleteMutex, SceInt32 mutexid) {
    return delete_mutex(host, export_name, thread_id, host.kernel.mutexes, mutexid);
}

EXPORT(int, sceKernelDeleteRWLock) {
    return unimplemented(export_name);
}

EXPORT(int, sceKernelDeleteSema) {
    return unimplemented(export_name);
}

EXPORT(int, sceKernelDeleteSimpleEvent) {
    return unimplemented(export_name);
}

EXPORT(int, sceKernelDeleteThread) {
    return unimplemented(export_name);
}

EXPORT(int, sceKernelDeleteTimer) {
    return unimplemented(export_name);
}

EXPORT(int, sceKernelExitDeleteThread) {
    return unimplemented(export_name);
}

EXPORT(int, sceKernelGetCallbackCount) {
    return unimplemented(export_name);
}

EXPORT(int, sceKernelGetMsgPipeCreatorId) {
    return unimplemented(export_name);
}

EXPORT(int, sceKernelGetProcessId) {
    unimplemented(export_name);
    return 0;
}

EXPORT(int, sceKernelGetSystemTimeWide) {
    return unimplemented(export_name);
}

EXPORT(int, sceKernelGetThreadStackFreeSize) {
    return unimplemented(export_name);
}

EXPORT(Ptr<void>, sceKernelGetThreadTLSAddr, SceUID thid, int key) {
    return get_thread_tls_addr(host.kernel, host.mem, thid, key);
}

EXPORT(int, sceKernelGetThreadmgrUIDClass) {
    return unimplemented(export_name);
}

EXPORT(int, sceKernelGetTimerBaseWide) {
    return unimplemented(export_name);
}

EXPORT(int, sceKernelGetTimerTimeWide) {
    return unimplemented(export_name);
}

EXPORT(int, sceKernelNotifyCallback) {
    return unimplemented(export_name);
}

EXPORT(int, sceKernelOpenCond) {
    return unimplemented(export_name);
}

EXPORT(int, sceKernelOpenEventFlag) {
    return unimplemented(export_name);
}

EXPORT(int, sceKernelOpenMsgPipe) {
    return unimplemented(export_name);
}

EXPORT(int, sceKernelOpenMutex) {
    return unimplemented(export_name);
}

EXPORT(int, sceKernelOpenRWLock) {
    return unimplemented(export_name);
}

EXPORT(int, sceKernelOpenSema) {
    return unimplemented(export_name);
}

EXPORT(int, sceKernelOpenSimpleEvent) {
    return unimplemented(export_name);
}

EXPORT(int, sceKernelOpenTimer) {
    return unimplemented(export_name);
}

EXPORT(int, sceKernelPollSema) {
    return unimplemented(export_name);
}

EXPORT(int, sceKernelPulseEvent) {
    return unimplemented(export_name);
}

EXPORT(int, sceKernelRegisterCallbackToEvent) {
    return unimplemented(export_name);
}

EXPORT(int, sceKernelSendSignal) {
    return unimplemented(export_name);
}

EXPORT(int, sceKernelSetEvent) {
    return unimplemented(export_name);
}

EXPORT(int, sceKernelSetEventFlag) {
    return unimplemented(export_name);
}

EXPORT(int, sceKernelSetTimerTimeWide) {
    return unimplemented(export_name);
}

EXPORT(int, sceKernelSignalCond) {
    return unimplemented(export_name);
}

EXPORT(int, sceKernelSignalCondAll) {
    return unimplemented(export_name);
}

EXPORT(int, sceKernelSignalCondTo) {
    return unimplemented(export_name);
}

EXPORT(int, sceKernelSignalSema, SceUID semaid, int signal) {
<<<<<<< HEAD
    // TODO Don't lock twice.
    const SemaphorePtr semaphore = lock_and_find(semaid, host.kernel.semaphores, host.kernel.mutex);
    if (!semaphore) {
        return error(export_name, SCE_KERNEL_ERROR_UNKNOWN_SEMA_ID);
    }

    const std::unique_lock<std::mutex> lock(semaphore->mutex);

    semaphore->val += signal;
    if (semaphore->val > semaphore->max) {
        semaphore->val = semaphore->max;
    }

    while (semaphore->val > 0 && semaphore->waiting_threads.size() > 0) {
        const ThreadStatePtr thread = semaphore->waiting_threads.back();
        assert(thread->to_do == ThreadToDo::wait);
        thread->to_do = ThreadToDo::run;
        semaphore->waiting_threads.pop_back();
        semaphore->val--;
        thread->something_to_do.notify_one();
    }

    return 0;
=======
    return signal_sema(host, semaid, signal);
>>>>>>> df6194c1
}

EXPORT(int, sceKernelStartTimer) {
    return unimplemented(export_name);
}

EXPORT(int, sceKernelStopTimer) {
    return unimplemented(export_name);
}

EXPORT(int, sceKernelTryLockMutex) {
    return unimplemented(export_name);
}

EXPORT(int, sceKernelTryLockReadRWLock) {
    return unimplemented(export_name);
}

EXPORT(int, sceKernelTryLockWriteRWLock) {
    return unimplemented(export_name);
}

EXPORT(int, sceKernelUnlockMutex, SceUID mutexid, int unlock_count) {
    return unlock_mutex(host, export_name, thread_id, host.kernel.mutexes, mutexid, unlock_count);
}

EXPORT(int, sceKernelUnlockReadRWLock) {
    return unimplemented(export_name);
}

EXPORT(int, sceKernelUnlockWriteRWLock) {
    return unimplemented(export_name);
}

EXPORT(int, sceKernelUnregisterCallbackFromEvent) {
    return unimplemented(export_name);
}

EXPORT(int, sceKernelUnregisterCallbackFromEventAll) {
    return unimplemented(export_name);
}

EXPORT(int, sceKernelUnregisterThreadEventHandler) {
    return unimplemented(export_name);
}

BRIDGE_IMPL(sceKernelCancelCallback)
BRIDGE_IMPL(sceKernelChangeActiveCpuMask)
BRIDGE_IMPL(sceKernelChangeThreadCpuAffinityMask)
BRIDGE_IMPL(sceKernelChangeThreadPriority)
BRIDGE_IMPL(sceKernelChangeThreadPriority2)
BRIDGE_IMPL(sceKernelChangeThreadVfpException)
BRIDGE_IMPL(sceKernelCheckCallback)
BRIDGE_IMPL(sceKernelCheckWaitableStatus)
BRIDGE_IMPL(sceKernelClearEvent)
BRIDGE_IMPL(sceKernelClearEventFlag)
BRIDGE_IMPL(sceKernelCloseCond)
BRIDGE_IMPL(sceKernelCloseEventFlag)
BRIDGE_IMPL(sceKernelCloseMsgPipe)
BRIDGE_IMPL(sceKernelCloseMutex)
BRIDGE_IMPL(sceKernelCloseRWLock)
BRIDGE_IMPL(sceKernelCloseSema)
BRIDGE_IMPL(sceKernelCloseSimpleEvent)
BRIDGE_IMPL(sceKernelCloseTimer)
BRIDGE_IMPL(sceKernelCreateCallback)
BRIDGE_IMPL(sceKernelCreateThreadForUser)
BRIDGE_IMPL(sceKernelDelayThread)
BRIDGE_IMPL(sceKernelDelayThread200)
BRIDGE_IMPL(sceKernelDelayThreadCB)
BRIDGE_IMPL(sceKernelDelayThreadCB200)
BRIDGE_IMPL(sceKernelDeleteCallback)
BRIDGE_IMPL(sceKernelDeleteCond)
BRIDGE_IMPL(sceKernelDeleteEventFlag)
BRIDGE_IMPL(sceKernelDeleteMsgPipe)
BRIDGE_IMPL(sceKernelDeleteMutex)
BRIDGE_IMPL(sceKernelDeleteRWLock)
BRIDGE_IMPL(sceKernelDeleteSema)
BRIDGE_IMPL(sceKernelDeleteSimpleEvent)
BRIDGE_IMPL(sceKernelDeleteThread)
BRIDGE_IMPL(sceKernelDeleteTimer)
BRIDGE_IMPL(sceKernelExitDeleteThread)
BRIDGE_IMPL(sceKernelGetCallbackCount)
BRIDGE_IMPL(sceKernelGetMsgPipeCreatorId)
BRIDGE_IMPL(sceKernelGetProcessId)
BRIDGE_IMPL(sceKernelGetSystemTimeWide)
BRIDGE_IMPL(sceKernelGetThreadStackFreeSize)
BRIDGE_IMPL(sceKernelGetThreadTLSAddr)
BRIDGE_IMPL(sceKernelGetThreadmgrUIDClass)
BRIDGE_IMPL(sceKernelGetTimerBaseWide)
BRIDGE_IMPL(sceKernelGetTimerTimeWide)
BRIDGE_IMPL(sceKernelNotifyCallback)
BRIDGE_IMPL(sceKernelOpenCond)
BRIDGE_IMPL(sceKernelOpenEventFlag)
BRIDGE_IMPL(sceKernelOpenMsgPipe)
BRIDGE_IMPL(sceKernelOpenMutex)
BRIDGE_IMPL(sceKernelOpenRWLock)
BRIDGE_IMPL(sceKernelOpenSema)
BRIDGE_IMPL(sceKernelOpenSimpleEvent)
BRIDGE_IMPL(sceKernelOpenTimer)
BRIDGE_IMPL(sceKernelPollSema)
BRIDGE_IMPL(sceKernelPulseEvent)
BRIDGE_IMPL(sceKernelRegisterCallbackToEvent)
BRIDGE_IMPL(sceKernelSendSignal)
BRIDGE_IMPL(sceKernelSetEvent)
BRIDGE_IMPL(sceKernelSetEventFlag)
BRIDGE_IMPL(sceKernelSetTimerTimeWide)
BRIDGE_IMPL(sceKernelSignalCond)
BRIDGE_IMPL(sceKernelSignalCondAll)
BRIDGE_IMPL(sceKernelSignalCondTo)
BRIDGE_IMPL(sceKernelSignalSema)
BRIDGE_IMPL(sceKernelStartTimer)
BRIDGE_IMPL(sceKernelStopTimer)
BRIDGE_IMPL(sceKernelTryLockMutex)
BRIDGE_IMPL(sceKernelTryLockReadRWLock)
BRIDGE_IMPL(sceKernelTryLockWriteRWLock)
BRIDGE_IMPL(sceKernelUnlockMutex)
BRIDGE_IMPL(sceKernelUnlockReadRWLock)
BRIDGE_IMPL(sceKernelUnlockWriteRWLock)
BRIDGE_IMPL(sceKernelUnregisterCallbackFromEvent)
BRIDGE_IMPL(sceKernelUnregisterCallbackFromEventAll)
BRIDGE_IMPL(sceKernelUnregisterThreadEventHandler)<|MERGE_RESOLUTION|>--- conflicted
+++ resolved
@@ -282,33 +282,7 @@
 }
 
 EXPORT(int, sceKernelSignalSema, SceUID semaid, int signal) {
-<<<<<<< HEAD
-    // TODO Don't lock twice.
-    const SemaphorePtr semaphore = lock_and_find(semaid, host.kernel.semaphores, host.kernel.mutex);
-    if (!semaphore) {
-        return error(export_name, SCE_KERNEL_ERROR_UNKNOWN_SEMA_ID);
-    }
-
-    const std::unique_lock<std::mutex> lock(semaphore->mutex);
-
-    semaphore->val += signal;
-    if (semaphore->val > semaphore->max) {
-        semaphore->val = semaphore->max;
-    }
-
-    while (semaphore->val > 0 && semaphore->waiting_threads.size() > 0) {
-        const ThreadStatePtr thread = semaphore->waiting_threads.back();
-        assert(thread->to_do == ThreadToDo::wait);
-        thread->to_do = ThreadToDo::run;
-        semaphore->waiting_threads.pop_back();
-        semaphore->val--;
-        thread->something_to_do.notify_one();
-    }
-
-    return 0;
-=======
-    return signal_sema(host, semaid, signal);
->>>>>>> df6194c1
+    return signal_sema(host, export_name, semaid, signal);
 }
 
 EXPORT(int, sceKernelStartTimer) {
