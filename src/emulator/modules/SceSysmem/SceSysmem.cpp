// Vita3K emulator project
// Copyright (C) 2018 Vita3K team
//
// This program is free software; you can redistribute it and/or modify
// it under the terms of the GNU General Public License as published by
// the Free Software Foundation; either version 2 of the License, or
// (at your option) any later version.
//
// This program is distributed in the hope that it will be useful,
// but WITHOUT ANY WARRANTY; without even the implied warranty of
// MERCHANTABILITY or FITNESS FOR A PARTICULAR PURPOSE.  See the
// GNU General Public License for more details.
//
// You should have received a copy of the GNU General Public License along
// with this program; if not, write to the Free Software Foundation, Inc.,
// 51 Franklin Street, Fifth Floor, Boston, MA 02110-1301 USA.

#include "SceSysmem.h"

#include <psp2/kernel/error.h>
#include <psp2/kernel/sysmem.h>

namespace emu {
    struct SceKernelAllocMemBlockOpt;
}

using namespace emu;

EXPORT(SceUID, sceKernelAllocMemBlock, const char *name, SceKernelMemBlockType type, int size, emu::SceKernelAllocMemBlockOpt *optp) {
    MemState &mem = host.mem;
    assert(name != nullptr);
    assert(type != 0);
    assert(size != 0);
    assert(optp == nullptr);

    const Ptr<void> address(alloc(mem, size, name));
    if (!address) {
        return SCE_KERNEL_ERROR_NO_MEMORY;
    }

    KernelState *const state = &host.kernel;
    const SceUID uid = state->next_uid++;
    state->blocks.insert(Blocks::value_type(uid, address));

    return uid;
}

EXPORT(int, sceKernelAllocMemBlockForVM) {
    return unimplemented(export_name);
}

EXPORT(int, sceKernelAllocUnmapMemBlock) {
    return unimplemented(export_name);
}

EXPORT(int, sceKernelCheckModelCapability) {
    return unimplemented(export_name);
}

EXPORT(int, sceKernelCloseMemBlock) {
    return unimplemented(export_name);
}

EXPORT(int, sceKernelCloseVMDomain) {
    return unimplemented(export_name);
}

EXPORT(int, sceKernelFindMemBlockByAddr) {
    return unimplemented(export_name);
}

EXPORT(int, sceKernelFreeMemBlock, SceUID uid) {
    assert(uid >= 0);

    KernelState *const state = &host.kernel;
    const Blocks::const_iterator block = state->blocks.find(uid);
    assert(block != state->blocks.end());

    free(host.mem, block->second.address());
    state->blocks.erase(block);

    return SCE_KERNEL_OK;
}

EXPORT(int, sceKernelFreeMemBlockForVM) {
    return unimplemented(export_name);
}

<<<<<<< HEAD
EXPORT(int, sceKernelGetFreeMemorySize) {
    return unimplemented(export_name);
=======
EXPORT(int, sceKernelGetFreeMemorySize, SceKernelFreeMemorySizeInfo *info) {
    Address free_memory = mem_available(host.mem);
    info->size_cdram = free_memory;
    info->size_user = free_memory;
    info->size_phycont = free_memory;
    return unimplemented("sceKernelGetFreeMemorySize => Only one pool");
>>>>>>> 8ddc81ea
}

EXPORT(int, sceKernelGetMemBlockBase, SceUID uid, Ptr<void> *basep) {
    assert(uid >= 0);
    assert(basep != nullptr);

    const KernelState *const state = &host.kernel;
    const Blocks::const_iterator block = state->blocks.find(uid);
    if (block == state->blocks.end()) {
        // TODO Write address?
        return SCE_KERNEL_ERROR_INVALID_UID;
    }

    *basep = block->second;

    return SCE_KERNEL_OK;
}

EXPORT(int, sceKernelGetMemBlockInfoByAddr) {
    return unimplemented(export_name);
}

EXPORT(int, sceKernelGetMemBlockInfoByRange) {
    return unimplemented(export_name);
}

EXPORT(int, sceKernelGetModel) {
    return unimplemented(export_name);
}

EXPORT(int, sceKernelGetModelForCDialog) {
    return unimplemented(export_name);
}

EXPORT(int, sceKernelGetSubbudgetInfo) {
    return unimplemented(export_name);
}

EXPORT(int, sceKernelIsPSVitaTV) {
    return unimplemented(export_name);
}

EXPORT(int, sceKernelOpenMemBlock) {
    return unimplemented(export_name);
}

EXPORT(int, sceKernelOpenVMDomain) {
    return unimplemented(export_name);
}

EXPORT(int, sceKernelSyncVMDomain) {
    return unimplemented(export_name);
}

BRIDGE_IMPL(sceKernelAllocMemBlock)
BRIDGE_IMPL(sceKernelAllocMemBlockForVM)
BRIDGE_IMPL(sceKernelAllocUnmapMemBlock)
BRIDGE_IMPL(sceKernelCheckModelCapability)
BRIDGE_IMPL(sceKernelCloseMemBlock)
BRIDGE_IMPL(sceKernelCloseVMDomain)
BRIDGE_IMPL(sceKernelFindMemBlockByAddr)
BRIDGE_IMPL(sceKernelFreeMemBlock)
BRIDGE_IMPL(sceKernelFreeMemBlockForVM)
BRIDGE_IMPL(sceKernelGetFreeMemorySize)
BRIDGE_IMPL(sceKernelGetMemBlockBase)
BRIDGE_IMPL(sceKernelGetMemBlockInfoByAddr)
BRIDGE_IMPL(sceKernelGetMemBlockInfoByRange)
BRIDGE_IMPL(sceKernelGetModel)
BRIDGE_IMPL(sceKernelGetModelForCDialog)
BRIDGE_IMPL(sceKernelGetSubbudgetInfo)
BRIDGE_IMPL(sceKernelIsPSVitaTV)
BRIDGE_IMPL(sceKernelOpenMemBlock)
BRIDGE_IMPL(sceKernelOpenVMDomain)
BRIDGE_IMPL(sceKernelSyncVMDomain)<|MERGE_RESOLUTION|>--- conflicted
+++ resolved
@@ -86,17 +86,12 @@
     return unimplemented(export_name);
 }
 
-<<<<<<< HEAD
-EXPORT(int, sceKernelGetFreeMemorySize) {
-    return unimplemented(export_name);
-=======
 EXPORT(int, sceKernelGetFreeMemorySize, SceKernelFreeMemorySizeInfo *info) {
     Address free_memory = mem_available(host.mem);
     info->size_cdram = free_memory;
     info->size_user = free_memory;
     info->size_phycont = free_memory;
-    return unimplemented("sceKernelGetFreeMemorySize => Only one pool");
->>>>>>> 8ddc81ea
+    return unimplemented(export_name);
 }
 
 EXPORT(int, sceKernelGetMemBlockBase, SceUID uid, Ptr<void> *basep) {
